--- conflicted
+++ resolved
@@ -1,271 +1,254 @@
-package com.sap.sailing.racecommittee.app.data;
-
-import com.sap.sailing.android.shared.util.CollectionUtils;
-<<<<<<< HEAD
-import com.sap.sailing.domain.abstractlog.race.SimpleRaceLogIdentifier;
-import com.sap.sailing.domain.abstractlog.race.impl.SimpleRaceLogIdentifierImpl;
-import com.sap.sailing.domain.base.CourseArea;
-import com.sap.sailing.domain.base.CourseBase;
-import com.sap.sailing.domain.base.EventBase;
-import com.sap.sailing.domain.base.Mark;
-import com.sap.sailing.domain.base.SharedDomainFactory;
-=======
-import com.sap.sailing.domain.base.*;
->>>>>>> 32f44fc6
-import com.sap.sailing.domain.base.impl.SharedDomainFactoryImpl;
-import com.sap.sailing.domain.base.racegroup.RaceGroup;
-import com.sap.sailing.racecommittee.app.domain.ManagedRace;
-import com.sap.sailing.racecommittee.app.domain.ManagedRaceIdentifier;
-import com.sap.sailing.racecommittee.app.domain.impl.FleetIdentifierImpl;
-import com.sap.sse.common.Util.Triple;
-
-import java.io.Serializable;
-import java.util.*;
-
-public enum InMemoryDataStore implements DataStore {
-    INSTANCE;
-
-    private HashMap<Serializable, EventBase> eventsById;
-    private HashMap<SimpleRaceLogIdentifier, ManagedRace> managedRaceById;
-    private HashMap<Serializable, Mark> marksById;
-    private CourseBase courseData;
-    private SharedDomainFactory domainFactory;
-
-    private Serializable eventUUID;
-    private UUID courseUUID;
-
-    InMemoryDataStore() {
-        reset();
-    }
-
-    @Override
-    public void reset() {
-<<<<<<< HEAD
-        this.eventsById = new HashMap<Serializable, EventBase>();
-        this.managedRaceById = new HashMap<SimpleRaceLogIdentifier, ManagedRace>();
-        this.marksById = new HashMap<Serializable, Mark>();
-        this.courseData = null;
-        this.domainFactory = new SharedDomainFactoryImpl();
-=======
-        eventsById = new HashMap<>();
-        managedRaceById = new HashMap<>();
-        marksById = new HashMap<>();
-        courseData = null;
-        domainFactory = new SharedDomainFactoryImpl();
-
-        eventUUID = null;
-        courseUUID = null;
->>>>>>> 32f44fc6
-    }
-
-    @Override
-    public SharedDomainFactory getDomainFactory() {
-        return domainFactory;
-    }
-
-    /*
-     * * * * * *
-     *  EVENTS *
-     * * * * * *
-     */
-
-    public Collection<EventBase> getEvents() {
-        return eventsById.values();
-    }
-    
-    public void addEvent(EventBase event) {
-        eventsById.put(event.getId(), event);
-    }
-
-    public EventBase getEvent(Serializable id) {
-        return eventsById.get(id);
-    }
-
-    public boolean hasEvent(Serializable id) {
-        return eventsById.containsKey(id);
-    }
-
-    /*
-     * * * * * * * *
-     * COURSE AREA *
-     * * * * * * * *
-     */
-
-    public Collection<CourseArea> getCourseAreas(EventBase event) {
-        if (event.getVenue() != null) {
-            return CollectionUtils.newArrayList(event.getVenue().getCourseAreas());
-        }
-        return null;
-    }
-
-    public CourseArea getCourseArea(EventBase event, String name) {
-        Collection<CourseArea> courseAreas = getCourseAreas(event);
-        if (courseAreas != null) {
-            for (CourseArea courseArea : courseAreas) {
-                if (courseArea.getName().equals(name)) {
-                    return courseArea;
-                }
-            }
-        }
-        return null;
-    }
-
-    public CourseArea getCourseArea(Serializable id) {
-        for (EventBase event : eventsById.values()) {
-            for (CourseArea courseArea : getCourseAreas(event)) {
-                if (courseArea.getId().equals(id)) {
-                    return courseArea;
-                }
-            }
-        }
-        return null;
-    }
-
-    public boolean hasCourseArea(Serializable id) {
-        for (EventBase event : eventsById.values()) {
-            for (CourseArea courseArea : getCourseAreas(event)) {
-                if (courseArea.getId().equals(id)) {
-                    return true;
-                }
-            }
-        }
-        return false;
-    }
-
-    public void addCourseArea(EventBase event, CourseArea courseArea) {
-        if (event.getVenue() != null) {
-            event.getVenue().addCourseArea(courseArea);
-        }
-    }
-
-    /*
-     * * * * * * *  *
-     * MANAGED RACE *
-     * * * * * * *  *
-     */
-
-    public Collection<ManagedRace> getRaces() {
-        return managedRaceById.values();
-    }
-
-    public void addRace(ManagedRace race) {
-        managedRaceById.put(convertManagedRaceIdentiferToSimpleRaceLogIdentifier(race.getIdentifier()), race);
-    }
-
-    private SimpleRaceLogIdentifier convertManagedRaceIdentiferToSimpleRaceLogIdentifier(ManagedRaceIdentifier id) {
-        return new SimpleRaceLogIdentifierImpl(id.getRaceGroup().getName(), id.getRaceName(), id.getFleet().getName());
-    }
-
-    @Override
-    public ManagedRace getRace(String id) {
-        return managedRaceById.get(parseManagedRaceLogIdentifier(id));
-    }
-
-    @Override
-    public ManagedRace getRace(SimpleRaceLogIdentifier id) {
-        return managedRaceById.get(id);
-    }
-
-    @Override
-    public boolean hasRace(String id) {
-        return managedRaceById.containsKey(parseManagedRaceLogIdentifier(id));
-    }
-
-    /**
-     * Parses a serialized version of a ManagedRaceIdentifier and creates a SimpleRaceLogIdentifier
-     * this is needed as the serialized version is passed around in the bundle context, but the 
-     * InMemoryDataStore now has to use SimpleRaceLogIdentifier as key in the managedRaces HashMap in 
-     * order to allow for retrieving a managed race with exclusively the information provided by a 
-     * SimpleRaceLogIdentifier (which is less than the information provided by a ManagedRaceIdentifier)
-     *  
-     * @param id
-     *          serialized version of a ManagedRaceIdentifier 
-     * @return
-     *          corresponding SimpleRaceLogIdentifier
-     */
-    public SimpleRaceLogIdentifier parseManagedRaceLogIdentifier(final String escapedId) {
-        //Undo escaping
-        final Triple<String, String, String> id = FleetIdentifierImpl.unescape(escapedId);        
-        return new SimpleRaceLogIdentifierImpl(id.getA(), id.getB(), id.getC());
-    }
-
-    @Override
-    public boolean hasRace(SimpleRaceLogIdentifier id) {
-        return managedRaceById.containsKey(id);
-    }
-
-    /*
-     * * * * * *
-     *  MARKS  *
-     * * * * * *
-     */
-
-    @Override
-    public Collection<Mark> getMarks() {
-        return marksById.values();
-    }
-
-    @Override
-    public Mark getMark(Serializable id) {
-        return marksById.get(id);
-    }
-
-    @Override
-    public boolean hasMark(Serializable id) {
-        return marksById.containsKey(id);
-    }
-
-    @Override
-    public void addMark(Mark mark) {
-        marksById.put(mark.getId(), mark);
-    }
-
-    @Override
-    public CourseBase getLastPublishedCourseDesign() {
-        return courseData;
-    }
-
-    @Override
-    public void setLastPublishedCourseDesign(CourseBase courseData) {
-        this.courseData = courseData;
-    }
-
-    @Override
-    public Set<RaceGroup> getRaceGroups() {
-        Set<RaceGroup> raceGroups = new HashSet<RaceGroup>();
-        for (ManagedRace race : getRaces()) {
-            raceGroups.add(race.getRaceGroup());
-        }
-        return raceGroups;
-    }
-    
-    @Override
-    public RaceGroup getRaceGroup(String name) {
-        for (RaceGroup group : getRaceGroups()) {
-            if (group.getName().equals(name)) {
-                return group;
-            }
-        }
-        return null;
-    }
-
-    @Override
-    public Serializable getEventUUID() {
-        return eventUUID;
-    }
-
-    @Override
-    public void setEventUUID(Serializable uuid) {
-        eventUUID = uuid;
-    }
-
-    @Override
-    public UUID getCourseUUID() {
-        return courseUUID;
-    }
-
-    @Override
-    public void setCourseUUID(UUID uuid) {
-        courseUUID = uuid;
-    }
-}
+package com.sap.sailing.racecommittee.app.data;
+
+import com.sap.sailing.android.shared.util.CollectionUtils;
+import com.sap.sailing.domain.base.*;
+import com.sap.sailing.domain.abstractlog.race.impl.SimpleRaceLogIdentifierImpl;
+import com.sap.sailing.domain.base.impl.SharedDomainFactoryImpl;
+import com.sap.sailing.domain.base.racegroup.RaceGroup;
+import com.sap.sailing.racecommittee.app.domain.ManagedRace;
+import com.sap.sailing.racecommittee.app.domain.ManagedRaceIdentifier;
+import com.sap.sailing.racecommittee.app.domain.impl.FleetIdentifierImpl;
+import com.sap.sse.common.Util.Triple;
+
+import java.io.Serializable;
+import java.util.*;
+
+public enum InMemoryDataStore implements DataStore {
+    INSTANCE;
+
+    private HashMap<Serializable, EventBase> eventsById;
+    private HashMap<SimpleRaceLogIdentifier, ManagedRace> managedRaceById;
+    private HashMap<Serializable, Mark> marksById;
+    private CourseBase courseData;
+    private SharedDomainFactory domainFactory;
+
+    private Serializable eventUUID;
+    private UUID courseUUID;
+
+    InMemoryDataStore() {
+        reset();
+    }
+
+    @Override
+    public void reset() {
+        eventsById = new HashMap<>();
+        managedRaceById = new HashMap<>();
+        marksById = new HashMap<>();
+        courseData = null;
+        domainFactory = new SharedDomainFactoryImpl();
+
+        eventUUID = null;
+        courseUUID = null;
+    }
+
+    @Override
+    public SharedDomainFactory getDomainFactory() {
+        return domainFactory;
+    }
+
+    /*
+     * * * * * *
+     *  EVENTS *
+     * * * * * *
+     */
+
+    public Collection<EventBase> getEvents() {
+        return eventsById.values();
+    }
+    
+    public void addEvent(EventBase event) {
+        eventsById.put(event.getId(), event);
+    }
+
+    public EventBase getEvent(Serializable id) {
+        return eventsById.get(id);
+    }
+
+    public boolean hasEvent(Serializable id) {
+        return eventsById.containsKey(id);
+    }
+
+    /*
+     * * * * * * * *
+     * COURSE AREA *
+     * * * * * * * *
+     */
+
+    public Collection<CourseArea> getCourseAreas(EventBase event) {
+        if (event.getVenue() != null) {
+            return CollectionUtils.newArrayList(event.getVenue().getCourseAreas());
+        }
+        return null;
+    }
+
+    public CourseArea getCourseArea(EventBase event, String name) {
+        Collection<CourseArea> courseAreas = getCourseAreas(event);
+        if (courseAreas != null) {
+            for (CourseArea courseArea : courseAreas) {
+                if (courseArea.getName().equals(name)) {
+                    return courseArea;
+                }
+            }
+        }
+        return null;
+    }
+
+    public CourseArea getCourseArea(Serializable id) {
+        for (EventBase event : eventsById.values()) {
+            for (CourseArea courseArea : getCourseAreas(event)) {
+                if (courseArea.getId().equals(id)) {
+                    return courseArea;
+                }
+            }
+        }
+        return null;
+    }
+
+    public boolean hasCourseArea(Serializable id) {
+        for (EventBase event : eventsById.values()) {
+            for (CourseArea courseArea : getCourseAreas(event)) {
+                if (courseArea.getId().equals(id)) {
+                    return true;
+                }
+            }
+        }
+        return false;
+    }
+
+    public void addCourseArea(EventBase event, CourseArea courseArea) {
+        if (event.getVenue() != null) {
+            event.getVenue().addCourseArea(courseArea);
+        }
+    }
+
+    /*
+     * * * * * * *  *
+     * MANAGED RACE *
+     * * * * * * *  *
+     */
+
+    public Collection<ManagedRace> getRaces() {
+        return managedRaceById.values();
+    }
+
+    public void addRace(ManagedRace race) {
+        managedRaceById.put(convertManagedRaceIdentiferToSimpleRaceLogIdentifier(race.getIdentifier()), race);
+    }
+
+    private SimpleRaceLogIdentifier convertManagedRaceIdentiferToSimpleRaceLogIdentifier(ManagedRaceIdentifier id) {
+        return new SimpleRaceLogIdentifierImpl(id.getRaceGroup().getName(), id.getRaceName(), id.getFleet().getName());
+    }
+
+    @Override
+    public ManagedRace getRace(String id) {
+        return managedRaceById.get(parseManagedRaceLogIdentifier(id));
+    }
+
+    @Override
+    public ManagedRace getRace(SimpleRaceLogIdentifier id) {
+        return managedRaceById.get(id);
+    }
+
+    @Override
+    public boolean hasRace(String id) {
+        return managedRaceById.containsKey(parseManagedRaceLogIdentifier(id));
+    }
+
+    /**
+     * Parses a serialized version of a ManagedRaceIdentifier and creates a SimpleRaceLogIdentifier
+     * this is needed as the serialized version is passed around in the bundle context, but the 
+     * InMemoryDataStore now has to use SimpleRaceLogIdentifier as key in the managedRaces HashMap in 
+     * order to allow for retrieving a managed race with exclusively the information provided by a 
+     * SimpleRaceLogIdentifier (which is less than the information provided by a ManagedRaceIdentifier)
+     *  
+     * @param id
+     *          serialized version of a ManagedRaceIdentifier 
+     * @return
+     *          corresponding SimpleRaceLogIdentifier
+     */
+    public SimpleRaceLogIdentifier parseManagedRaceLogIdentifier(final String escapedId) {
+        //Undo escaping
+        final Triple<String, String, String> id = FleetIdentifierImpl.unescape(escapedId);        
+        return new SimpleRaceLogIdentifierImpl(id.getA(), id.getB(), id.getC());
+    }
+
+    @Override
+    public boolean hasRace(SimpleRaceLogIdentifier id) {
+        return managedRaceById.containsKey(id);
+    }
+
+    /*
+     * * * * * *
+     *  MARKS  *
+     * * * * * *
+     */
+
+    @Override
+    public Collection<Mark> getMarks() {
+        return marksById.values();
+    }
+
+    @Override
+    public Mark getMark(Serializable id) {
+        return marksById.get(id);
+    }
+
+    @Override
+    public boolean hasMark(Serializable id) {
+        return marksById.containsKey(id);
+    }
+
+    @Override
+    public void addMark(Mark mark) {
+        marksById.put(mark.getId(), mark);
+    }
+
+    @Override
+    public CourseBase getLastPublishedCourseDesign() {
+        return courseData;
+    }
+
+    @Override
+    public void setLastPublishedCourseDesign(CourseBase courseData) {
+        this.courseData = courseData;
+    }
+
+    @Override
+    public Set<RaceGroup> getRaceGroups() {
+        Set<RaceGroup> raceGroups = new HashSet<RaceGroup>();
+        for (ManagedRace race : getRaces()) {
+            raceGroups.add(race.getRaceGroup());
+        }
+        return raceGroups;
+    }
+    
+    @Override
+    public RaceGroup getRaceGroup(String name) {
+        for (RaceGroup group : getRaceGroups()) {
+            if (group.getName().equals(name)) {
+                return group;
+            }
+        }
+        return null;
+    }
+
+    @Override
+    public Serializable getEventUUID() {
+        return eventUUID;
+    }
+
+    @Override
+    public void setEventUUID(Serializable uuid) {
+        eventUUID = uuid;
+    }
+
+    @Override
+    public UUID getCourseUUID() {
+        return courseUUID;
+    }
+
+    @Override
+    public void setCourseUUID(UUID uuid) {
+        courseUUID = uuid;
+    }
+}