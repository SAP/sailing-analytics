--- conflicted
+++ resolved
@@ -460,16 +460,6 @@
             directions.add(direction.name());
         }
         AlertDialog.Builder builder = new AlertDialog.Builder(getActivity());
-<<<<<<< HEAD
-        builder.setTitle(R.string.pick_a_rounding_direction).setItems(R.array.rounding_directions,
-                new DialogInterface.OnClickListener() {
-                    public void onClick(DialogInterface dialog, int position) {
-                        String[] directions = getActivity().getResources().getStringArray(R.array.rounding_directions);
-                        RoundingDirection pickedDirection = RoundingDirection.valueOf(directions[position]);
-                        onRoundingDirectionPicked(courseElement, pickedDirection);
-                    }
-                });
-=======
         builder.setTitle(R.string.pick_a_rounding_direction)
         .setItems(R.array.rounding_directions, new DialogInterface.OnClickListener() {
             public void onClick(DialogInterface dialog, int position) {
@@ -479,7 +469,6 @@
                 onRoundingDirectionPicked(courseElement, pickedDirection);
             }
         });
->>>>>>> 9f3a84da
         builder.create();
         builder.show();
     }
