package com.sap.sailing.racecommittee.app.ui.fragments.lists;

import android.app.Activity;
import android.app.LoaderManager.LoaderCallbacks;
<<<<<<< HEAD

=======
>>>>>>> 30bdd66b
import com.sap.sailing.domain.base.EventBase;
import com.sap.sailing.racecommittee.app.data.ReadonlyDataManager;
import com.sap.sailing.racecommittee.app.data.loaders.DataLoaderResult;
import com.sap.sailing.racecommittee.app.ui.fragments.lists.selection.EventSelectedListenerHost;
import com.sap.sailing.racecommittee.app.ui.fragments.lists.selection.ItemSelectedListener;

import java.util.Collection;

public class EventListFragment extends NamedListFragment<EventBase> {

    public static EventListFragment newInstance() {
        EventListFragment fragment = new EventListFragment();
        return fragment;
    }

    @Override
    protected ItemSelectedListener<EventBase> attachListener(Activity activity) {
        if (activity instanceof EventSelectedListenerHost) {
            EventSelectedListenerHost listener = (EventSelectedListenerHost) activity;
            return listener.getEventSelectionListener();
        }

        throw new IllegalStateException(String.format("%s cannot be attached to a instance of %s",
                EventListFragment.class.getName(), activity.getClass().getName()));
    }

    @Override
    protected LoaderCallbacks<DataLoaderResult<Collection<EventBase>>> createLoaderCallbacks(ReadonlyDataManager manager) {
        return manager.createEventsLoader(this);
    }

    @Override
    public DialogResultListener getListener() {
        return (DialogResultListener) getActivity();
    }
}
<|MERGE_RESOLUTION|>--- conflicted
+++ resolved
@@ -1,44 +1,40 @@
-package com.sap.sailing.racecommittee.app.ui.fragments.lists;
-
-import android.app.Activity;
-import android.app.LoaderManager.LoaderCallbacks;
-<<<<<<< HEAD
-
-=======
->>>>>>> 30bdd66b
-import com.sap.sailing.domain.base.EventBase;
-import com.sap.sailing.racecommittee.app.data.ReadonlyDataManager;
-import com.sap.sailing.racecommittee.app.data.loaders.DataLoaderResult;
-import com.sap.sailing.racecommittee.app.ui.fragments.lists.selection.EventSelectedListenerHost;
-import com.sap.sailing.racecommittee.app.ui.fragments.lists.selection.ItemSelectedListener;
-
-import java.util.Collection;
-
-public class EventListFragment extends NamedListFragment<EventBase> {
-
-    public static EventListFragment newInstance() {
-        EventListFragment fragment = new EventListFragment();
-        return fragment;
-    }
-
-    @Override
-    protected ItemSelectedListener<EventBase> attachListener(Activity activity) {
-        if (activity instanceof EventSelectedListenerHost) {
-            EventSelectedListenerHost listener = (EventSelectedListenerHost) activity;
-            return listener.getEventSelectionListener();
-        }
-
-        throw new IllegalStateException(String.format("%s cannot be attached to a instance of %s",
-                EventListFragment.class.getName(), activity.getClass().getName()));
-    }
-
-    @Override
-    protected LoaderCallbacks<DataLoaderResult<Collection<EventBase>>> createLoaderCallbacks(ReadonlyDataManager manager) {
-        return manager.createEventsLoader(this);
-    }
-
-    @Override
-    public DialogResultListener getListener() {
-        return (DialogResultListener) getActivity();
-    }
-}
+package com.sap.sailing.racecommittee.app.ui.fragments.lists;
+
+import android.app.Activity;
+import android.app.LoaderManager.LoaderCallbacks;
+import com.sap.sailing.domain.base.EventBase;
+import com.sap.sailing.racecommittee.app.data.ReadonlyDataManager;
+import com.sap.sailing.racecommittee.app.data.loaders.DataLoaderResult;
+import com.sap.sailing.racecommittee.app.ui.fragments.lists.selection.EventSelectedListenerHost;
+import com.sap.sailing.racecommittee.app.ui.fragments.lists.selection.ItemSelectedListener;
+
+import java.util.Collection;
+
+public class EventListFragment extends NamedListFragment<EventBase> {
+
+    public static EventListFragment newInstance() {
+        EventListFragment fragment = new EventListFragment();
+        return fragment;
+    }
+
+    @Override
+    protected ItemSelectedListener<EventBase> attachListener(Activity activity) {
+        if (activity instanceof EventSelectedListenerHost) {
+            EventSelectedListenerHost listener = (EventSelectedListenerHost) activity;
+            return listener.getEventSelectionListener();
+        }
+
+        throw new IllegalStateException(String.format("%s cannot be attached to a instance of %s",
+                EventListFragment.class.getName(), activity.getClass().getName()));
+    }
+
+    @Override
+    protected LoaderCallbacks<DataLoaderResult<Collection<EventBase>>> createLoaderCallbacks(ReadonlyDataManager manager) {
+        return manager.createEventsLoader(this);
+    }
+
+    @Override
+    public DialogResultListener getListener() {
+        return (DialogResultListener) getActivity();
+    }
+}