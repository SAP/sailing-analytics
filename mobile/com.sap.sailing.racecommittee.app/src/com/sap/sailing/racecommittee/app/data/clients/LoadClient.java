--- conflicted
+++ resolved
@@ -1,39 +1,33 @@
-package com.sap.sailing.racecommittee.app.data.clients;
-
-import android.app.LoaderManager.LoaderCallbacks;
-import android.content.Loader;
-
-/**
- * Interface to hide complexity of {@link LoaderCallbacks#onLoadFinished(Loader, Object)}. Keep in mind that all
- * restrictions that apply on the LoaderCallback's method also apply to all methods of this interface.
- * 
- * @param <T>
- *            loaded data type.
- */
-public interface LoadClient<T> {
-<<<<<<< HEAD
-    public void onLoadFailed(Exception reason);
-
-    public void onLoadSucceded(T data);
-=======
-
-    /**
-     * Called when a {@link Loader} returned a failure to its {@link LoaderCallbacks#onLoadFinished(Loader, Object)}.
-     * 
-     * @param reason
-     *            the loading has failed.
-     */
-    public void onLoadFailed(Exception reason);
-
-    /**
-     * Called when a {@link Loader} returned successfully to its {@link LoaderCallbacks#onLoadFinished(Loader, Object)}.
-     * 
-     * @param data
-     *            that was loaded.
-     * @param isCached
-     *            <code>true</code> if returned data is cached data.
-     */
-    public void onLoadSucceded(T data, boolean isCached);
-
->>>>>>> a1e7703a
-}
+package com.sap.sailing.racecommittee.app.data.clients;
+
+import android.app.LoaderManager.LoaderCallbacks;
+import android.content.Loader;
+
+/**
+ * Interface to hide complexity of {@link LoaderCallbacks#onLoadFinished(Loader, Object)}. Keep in mind that all
+ * restrictions that apply on the LoaderCallback's method also apply to all methods of this interface.
+ * 
+ * @param <T>
+ *            loaded data type.
+ */
+public interface LoadClient<T> {
+
+    /**
+     * Called when a {@link Loader} returned a failure to its {@link LoaderCallbacks#onLoadFinished(Loader, Object)}.
+     * 
+     * @param reason
+     *            the loading has failed.
+     */
+    public void onLoadFailed(Exception reason);
+
+    /**
+     * Called when a {@link Loader} returned successfully to its {@link LoaderCallbacks#onLoadFinished(Loader, Object)}.
+     * 
+     * @param data
+     *            that was loaded.
+     * @param isCached
+     *            <code>true</code> if returned data is cached data.
+     */
+    public void onLoadSucceded(T data, boolean isCached);
+
+}