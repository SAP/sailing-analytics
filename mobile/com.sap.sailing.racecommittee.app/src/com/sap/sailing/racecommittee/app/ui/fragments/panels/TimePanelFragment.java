package com.sap.sailing.racecommittee.app.ui.fragments.panels;

<<<<<<< HEAD
import android.content.Context;
import android.content.DialogInterface;
import android.content.Intent;
import android.os.Bundle;
import android.support.annotation.NonNull;
import android.support.v4.app.Fragment;
import android.support.v4.app.FragmentActivity;
=======
import android.content.BroadcastReceiver;
import android.content.Context;
import android.content.DialogInterface;
import android.content.Intent;
import android.content.IntentFilter;
import android.os.Bundle;
import android.support.v4.content.LocalBroadcastManager;
>>>>>>> 62c59a8e
import android.view.LayoutInflater;
import android.view.View;
import android.view.ViewGroup;
import android.widget.ImageView;
import android.widget.TextView;

import com.sap.sailing.android.shared.logging.ExLog;
import com.sap.sailing.android.shared.util.BroadcastManager;
import com.sap.sailing.android.shared.util.ViewHelper;
import com.sap.sailing.domain.abstractlog.race.CompetitorResults;
import com.sap.sailing.domain.abstractlog.race.SimpleRaceLogIdentifier;
import com.sap.sailing.domain.abstractlog.race.analyzing.impl.StartTimeFinderResult;
import com.sap.sailing.domain.abstractlog.race.state.RaceStateChangedListener;
import com.sap.sailing.domain.abstractlog.race.state.ReadonlyRaceState;
import com.sap.sailing.domain.abstractlog.race.state.impl.BaseRaceStateChangedListener;
import com.sap.sailing.domain.common.racelog.RaceLogRaceStatus;
import com.sap.sailing.racecommittee.app.AppConstants;
import com.sap.sailing.racecommittee.app.R;
import com.sap.sailing.racecommittee.app.data.DataManager;
import com.sap.sailing.racecommittee.app.domain.ManagedRace;
import com.sap.sailing.racecommittee.app.ui.NavigationEvents;
import com.sap.sailing.racecommittee.app.ui.fragments.RaceFragment;
import com.sap.sailing.racecommittee.app.ui.fragments.raceinfo.AbortFlagsFragment;
import com.sap.sailing.racecommittee.app.ui.fragments.raceinfo.CourseFragment;
import com.sap.sailing.racecommittee.app.ui.fragments.raceinfo.GateStartPathFinderFragment;
import com.sap.sailing.racecommittee.app.ui.fragments.raceinfo.GateStartTimingFragment;
import com.sap.sailing.racecommittee.app.ui.fragments.raceinfo.MoreFlagsFragment;
import com.sap.sailing.racecommittee.app.ui.fragments.raceinfo.PenaltyFragment;
import com.sap.sailing.racecommittee.app.ui.fragments.raceinfo.RaceFinishingFragment;
import com.sap.sailing.racecommittee.app.ui.fragments.raceinfo.RaceFlagViewerFragment;
import com.sap.sailing.racecommittee.app.ui.fragments.raceinfo.RecallFlagsFragment;
import com.sap.sailing.racecommittee.app.ui.fragments.raceinfo.StartModeFragment;
import com.sap.sailing.racecommittee.app.ui.fragments.raceinfo.StartProcedureFragment;
import com.sap.sailing.racecommittee.app.ui.fragments.raceinfo.StartTimeFragment;
import com.sap.sailing.racecommittee.app.ui.fragments.raceinfo.TrackingListFragment;
import com.sap.sailing.racecommittee.app.ui.fragments.raceinfo.WindFragment;
import com.sap.sailing.racecommittee.app.ui.layouts.TimePanelHeaderLayout;
import com.sap.sailing.racecommittee.app.ui.views.PanelButton;
import com.sap.sailing.racecommittee.app.utils.RaceHelper;
import com.sap.sailing.racecommittee.app.utils.TickListener;
import com.sap.sailing.racecommittee.app.utils.TimeUtils;
import com.sap.sse.common.TimePoint;
import com.sap.sse.common.Util;

import static com.sap.sailing.domain.abstractlog.race.analyzing.impl.StartTimeFinderResult.ResolutionFailed.NO_START_TIME_SET;

public class TimePanelFragment extends BasePanelFragment implements NavigationEvents.NavigationListener {

    private final static String TOGGLED = "toggled";
    private final static String COMPETITOR_TOGGLE_STATE_ON = "competitor-toggle-state-on";

<<<<<<< HEAD
    private RaceStateChangedListener mStateListener;
=======
    private IntentReceiver mReceiver;
>>>>>>> 62c59a8e

    private TimePanelHeaderLayout mRaceHeader;
    private PanelButton mCompetitorList;

    private View mTimeLock;
    private TextView mCurrentTime;
    private TextView mHeaderTime;
    private TextView mTimeStart;
    private TextView mFirstVesselDuration;
    private ImageView mLinkIcon;
    private Boolean mLinkedRace = null;

    private TimePoint mLastFinishingTime = null;
    private boolean mCompetitorToggleOn;

    public TimePanelFragment() {

    }

    public static TimePanelFragment newInstance(Bundle args) {
        TimePanelFragment fragment = new TimePanelFragment();
        fragment.setArguments(args);
        return fragment;
    }

    @Override
    public View onCreateView(LayoutInflater inflater, ViewGroup container, Bundle savedInstanceState) {
        View layout = inflater.inflate(R.layout.race_panel_time, container, false);

        mRaceHeader = ViewHelper.get(layout, R.id.race_content_header);
        mRaceHeader.setRunnable(() -> new RaceHeaderClick().onClick(null));

        mCompetitorList = ViewHelper.get(layout, R.id.button_competitor);

        mTimeLock = ViewHelper.get(layout, R.id.time_start_lock);
        mCurrentTime = ViewHelper.get(layout, R.id.current_time);
        mHeaderTime = ViewHelper.get(layout, R.id.timer_text);
        mTimeStart = ViewHelper.get(layout, R.id.time_start);
        mLinkIcon = ViewHelper.get(layout, R.id.linked_race);
        mFirstVesselDuration = ViewHelper.get(layout, R.id.first_vessel_duration);

<<<<<<< HEAD
        if (getArguments() != null && getArguments().getBoolean(TOGGLED, false)) {
=======
        if (getArguments() != null && getArguments().getBoolean(TOGGLED)) {
>>>>>>> 62c59a8e
            toggleMarker(layout, R.id.time_marker);
        }

        return layout;
    }

    @Override
    public void onAttach(Context activity) {
        super.onAttach(activity);
        NavigationEvents.INSTANCE.subscribeFragmentAttachment(this);
    }

    @Override
    public void onDetach() {
        NavigationEvents.INSTANCE.unSubscribeFragmentAttachment(this);
        super.onDetach();
    }

    @Override
    public void onActivityCreated(Bundle savedInstanceState) {
        super.onActivityCreated(savedInstanceState);

        if (preferences.getRacingProcedureIsResultEntryEnabled(getRaceState().getRacingProcedure().getType())) {
<<<<<<< HEAD
            CompetitorPanelClick mClickListener = new CompetitorPanelClick();
            mCompetitorList.setListener(mClickListener);
=======
            mCompetitorList.setListener(new CompetitorPanelClick());
>>>>>>> 62c59a8e
            mCompetitorList.setVisibility(View.VISIBLE);
            checkWarnings(getRaceState());
        }
        if (savedInstanceState != null) {
            mCompetitorToggleOn = savedInstanceState.getBoolean(COMPETITOR_TOGGLE_STATE_ON, false);
        }
    }

    @Override
    public void onStart() {
        super.onStart();

        checkStatus();

        getRaceState().addChangedListener(stateChangedListener);

<<<<<<< HEAD
        if (mCompetitorToggleOn) {
            mCompetitorList.setMarkerLevel(PanelButton.LEVEL_TOGGLED);
        }
=======
        IntentFilter filter = new IntentFilter();
        filter.addAction(AppConstants.ACTION_TOGGLE);
        filter.addAction(AppConstants.ACTION_CLEAR_TOGGLE);
        filter.addAction(AppConstants.ACTION_TIME_SHOW);
        filter.addAction(AppConstants.ACTION_TIME_HIDE);
        filter.addAction(AppConstants.ACTION_ON_LIFECYCLE);
        LocalBroadcastManager.getInstance(requireContext()).registerReceiver(mReceiver, filter);

        sendIntent(AppConstants.ACTION_CLEAR_TOGGLE);
>>>>>>> 62c59a8e
    }

    @Override
    public void onStop() {
        super.onStop();

        getRaceState().removeChangedListener(stateChangedListener);

        LocalBroadcastManager.getInstance(requireContext()).unregisterReceiver(mReceiver);
    }

<<<<<<< HEAD
        TickSingleton.INSTANCE.unregisterListener(this);
=======
    @Override
    public TickListener getCurrentTimeTickListener() {
        return this::onCurrentTimeTick;
>>>>>>> 62c59a8e
    }

    @Override
    public TickListener getStartTimeTickListener() {
        return this::onStartTimeTick;
    }

    private void onCurrentTimeTick(TimePoint now) {
        if (mCurrentTime != null) {
            mCurrentTime.setText(TimeUtils.formatTime(now));
        }
    }

    private void onStartTimeTick(TimePoint now) {
        final TimePoint startTime = getRaceState().getStartTime();

        if (mTimeStart != null) {
            if (startTime != null) {
                mTimeStart.setText(getString(R.string.time_start, TimeUtils.formatTime(startTime, false)));
            } else {
                mTimeStart.setText(getString(R.string.time_start, "N/A"));
            }
        }

        if (mHeaderTime != null && startTime != null) {
            String duration;
            if (startTime.after(now)) {
                duration = "-" + TimeUtils.formatDurationUntil(startTime.minus(now.asMillis()).asMillis(), false);
            } else {
                duration = TimeUtils.formatDurationSince(now.minus(startTime.asMillis()).asMillis(), false);
            }
            mHeaderTime.setText(duration);
        }

        if (mLinkedRace == null) {
            StartTimeFinderResult result = getRaceState().getStartTimeFinderResult();
            if (result != null) {
                mLinkedRace = result.isDependentStartTime();
                if (mLinkedRace && mHeaderTime != null && result.getResolutionFailed() == NO_START_TIME_SET) {
                    SimpleRaceLogIdentifier identifier = Util.get(result.getDependingOnRaces(), 0);
                    ManagedRace race = DataManager.create(getActivity()).getDataStore().getRace(identifier);
                    mHeaderTime.setText(getString(R.string.minutes_after_long, result.getStartTimeDiff().asMinutes(),
                            RaceHelper.getShortReverseRaceName(race, " / ", getRace())));
                }
            }
        }

        if (mLinkedRace != null && mLinkIcon != null) {
            mLinkIcon.setVisibility(mLinkedRace ? View.VISIBLE : View.GONE);
        }

        if (mFirstVesselDuration != null && mFirstVesselDuration.getVisibility() == View.VISIBLE) {
            if (!getRaceState().getFinishingTime().equals(mLastFinishingTime)) {
                mLastFinishingTime = getRaceState().getFinishingTime();
                String raceDuration = TimeUtils.formatTimeAgo(getActivity(),
                        mLastFinishingTime.minus(getRaceState().getStartTime().asMillis()).asMillis());
                mFirstVesselDuration.setText(raceDuration);
            }
        }
    }

<<<<<<< HEAD
    private void uncheckMarker() {
        if (isAdded()) {
            final FragmentActivity activity = requireActivity();
            if (!isNormal(mRaceHeader, R.id.time_marker)) {
                resetFragment(mTimeLock, getFrameId(activity, R.id.race_edit, R.id.race_content, false),
                        StartTimeFragment.class);
                setMarkerLevel(mRaceHeader, R.id.time_marker, LEVEL_NORMAL);
            }
            resetFragment(mCompetitorList.isLocked(),
                    getFrameId(activity, R.id.race_edit, R.id.race_content, false), PenaltyFragment.class);
            mCompetitorList.setMarkerLevel(PanelButton.LEVEL_NORMAL);
=======
    //@Override
    //public void notifyTick(TimePoint now) {
    //    if (getRace() != null && getRace().getState() != null) {
    //        TimePoint startTime = getRace().getState().getStartTime();
    //
    //        if (mTimeStart != null) {
    //            if (startTime != null) {
    //                mTimeStart.setText(getString(R.string.time_start, TimeUtils.formatTime(startTime, false)));
    //            } else {
    //                mTimeStart.setText(getString(R.string.time_start, "N/A"));
    //            }
    //        }
    //
    //        if (mHeaderTime != null && startTime != null) {
    //            String duration;
    //            if (startTime.after(now)) {
    //                duration = "-" + TimeUtils.formatDurationUntil(startTime.minus(now.asMillis()).asMillis(), false);
    //            } else {
    //                duration = TimeUtils.formatDurationSince(now.minus(startTime.asMillis()).asMillis(), false);
    //            }
    //            mHeaderTime.setText(duration);
    //        }
    //    }
    //
    //    if (mLinkedRace == null) {
    //        StartTimeFinderResult result = getRaceState().getStartTimeFinderResult();
    //        if (result != null) {
    //            mLinkedRace = result.isDependentStartTime();
    //            if (mLinkedRace && mHeaderTime != null && result.getResolutionFailed() == NO_START_TIME_SET) {
    //                SimpleRaceLogIdentifier identifier = Util.get(result.getDependingOnRaces(), 0);
    //                ManagedRace race = DataManager.create(getActivity()).getDataStore().getRace(identifier);
    //                mHeaderTime.setText(getString(R.string.minutes_after_long, result.getStartTimeDiff().asMinutes(),
    //                        RaceHelper.getShortReverseRaceName(race, " / ", getRace())));
    //            }
    //        }
    //    }
    //
    //    if (mLinkedRace != null && mLinkIcon != null) {
    //        mLinkIcon.setVisibility(mLinkedRace ? View.VISIBLE : View.GONE);
    //    }
    //
    //    if (mFirstVesselDuration != null && mFirstVesselDuration.getVisibility() == View.VISIBLE) {
    //        if (!getRaceState().getFinishingTime().equals(mLastFinishingTime)) {
    //            mLastFinishingTime = getRaceState().getFinishingTime();
    //            String raceDuration = TimeUtils.formatTimeAgo(getActivity(),
    //                    mLastFinishingTime.minus(getRaceState().getStartTime().asMillis()).asMillis());
    //            mFirstVesselDuration.setText(raceDuration);
    //        }
    //    }
    //}

    private void uncheckMarker(View view) {
        if (isAdded()) {
            if (!mRaceHeader.equals(view) && !isNormal(mRaceHeader, R.id.time_marker)) {
                resetFragment(mTimeLock, getFrameId(requireActivity(), R.id.race_edit, R.id.race_content, false),
                        StartTimeFragment.class);
                setMarkerLevel(mRaceHeader, R.id.time_marker, LEVEL_NORMAL);
            }
            if (!mCompetitorList.equals(view)) {
                resetFragment(mCompetitorList.isLocked(),
                        getFrameId(requireActivity(), R.id.race_edit, R.id.race_content, false), PenaltyFragment.class);
                mCompetitorList.setMarkerLevel(PanelButton.LEVEL_NORMAL);
            }
>>>>>>> 62c59a8e
        }
    }

    private void checkStatus() {
        switch (getRace().getStatus()) {
            case UNSCHEDULED:
            case PRESCHEDULED:
            case SCHEDULED:
            case STARTPHASE:
<<<<<<< HEAD
            case RUNNING:
                changeVisibility(mTimeLock, null, View.GONE);
                changeVisibility(mFirstVesselDuration, null, View.GONE);
                break;

=======
                changeVisibility(mTimeLock, null, View.GONE);
                changeVisibility(mFirstVesselDuration, null, View.GONE);
                break;
>>>>>>> 62c59a8e
            case FINISHING:
            case FINISHED:
                changeVisibility(mTimeLock, null, View.VISIBLE);
                changeVisibility(mFirstVesselDuration, null, View.VISIBLE);
                break;
<<<<<<< HEAD

=======
>>>>>>> 62c59a8e
            default:
                changeVisibility(mTimeLock, null, View.VISIBLE);
                changeVisibility(mFirstVesselDuration, null, View.GONE);
                break;
        }
    }

    private void checkWarnings(ReadonlyRaceState state) {
        CompetitorResults draft = state.getFinishPositioningList();
        CompetitorResults confirmed = state.getConfirmedFinishPositioningList().getCompetitorResults();
        mCompetitorList.showAdditionalImage(
                (draft != null && draft.hasConflicts()) || (confirmed != null && confirmed.hasConflicts()));
    }

<<<<<<< HEAD
    @Override
    public void onFragmentAttach(Fragment fragment) {
        if (fragment instanceof RaceFlagViewerFragment){
            setMarkerLevel(mRaceHeader, R.id.time_marker, LEVEL_NORMAL);
            mCompetitorList.setMarkerLevel(PanelButton.LEVEL_NORMAL);
        }
        if (fragment instanceof StartTimeFragment) {
            setMarkerLevel(mRaceHeader, R.id.time_marker, LEVEL_TOGGLED);
            mCompetitorList.setMarkerLevel(PanelButton.LEVEL_NORMAL);
            mCompetitorToggleOn = false;
        }
        if (fragment instanceof PenaltyFragment || fragment instanceof TrackingListFragment) {
            mCompetitorList.setMarkerLevel(PanelButton.LEVEL_TOGGLED);
            setMarkerLevel(mRaceHeader, R.id.time_marker, LEVEL_NORMAL);
            mCompetitorToggleOn = true;
        }
        handlePanelTimeVisibility(fragment);

    }

    @Override
    public void onFragmentDetach(Fragment fragment) {
        if (fragment instanceof StartTimeFragment) {
            setMarkerLevel(mRaceHeader, R.id.time_marker, LEVEL_NORMAL);
            mCompetitorList.setMarkerLevel(PanelButton.LEVEL_NORMAL);
        }
        if (fragment instanceof PenaltyFragment) {
            setMarkerLevel(mRaceHeader, R.id.time_marker, LEVEL_NORMAL);
            mCompetitorList.setMarkerLevel(LEVEL_NORMAL);
        }
    }

    @Override
    public void onFragmentPause(Fragment fragment) {

    }

    @Override
    public void onFragmentResume(Fragment fragment) {
        if (fragment instanceof StartTimeFragment) {
            setMarkerLevel(mRaceHeader, R.id.time_marker, LEVEL_TOGGLED);
            mCompetitorList.setMarkerLevel(PanelButton.LEVEL_NORMAL);
        }
        if (fragment instanceof PenaltyFragment || fragment instanceof TrackingListFragment) {
            setMarkerLevel(mRaceHeader, R.id.time_marker, LEVEL_NORMAL);
            mCompetitorList.setMarkerLevel(LEVEL_TOGGLED);
        }
    }

    private class RaceStateChangedListener extends BaseRaceStateChangedListener {

=======
    private final RaceStateChangedListener stateChangedListener = new BaseRaceStateChangedListener() {
>>>>>>> 62c59a8e
        @Override
        public void onStatusChanged(ReadonlyRaceState state) {
            checkStatus();
            uncheckMarker();
        }

        @Override
        public void onStartTimeChanged(ReadonlyRaceState state) {
            mLinkedRace = null;
        }

        @Override
        public void onFinishingPositionsChanged(ReadonlyRaceState state) {
            checkWarnings(state);
        }

        @Override
        public void onFinishingPositionsConfirmed(ReadonlyRaceState state) {
            checkWarnings(state);
        }
    };

    private class RaceHeaderClick implements View.OnClickListener, DialogInterface.OnClickListener {

        private final String TAG = RaceHeaderClick.class.getName();
        private final View container = mRaceHeader;
        private final int markerId = R.id.time_marker;

        public void onClick(View v) {
            if (mTimeLock != null) {
                if (mTimeLock.getVisibility() == View.VISIBLE && isNormal(container, markerId)) {
                    showChangeDialog(this);
                } else {
                    toggleFragment();
                }
            }
        }

        @Override
        public void onClick(DialogInterface dialog, int which) {
            toggleFragment();
        }

        private void toggleFragment() {
<<<<<<< HEAD
            switch (toggleMarker(container, markerId)) {
                case 0:
                    sendIntent(AppConstants.INTENT_ACTION_SHOW_MAIN_CONTENT);
=======
            sendIntent(AppConstants.ACTION_TOGGLE, AppConstants.EXTRA_DEFAULT, AppConstants.ACTION_TOGGLE_TIME);
            switch (toggleMarker(container, markerId)) {
                case 0:
                    sendIntent(AppConstants.ACTION_SHOW_MAIN_CONTENT);
>>>>>>> 62c59a8e
                    break;

                case 1:
                    replaceFragment(StartTimeFragment.newInstance(StartTimeFragment.MODE_TIME_PANEL));
                    break;

                default:
                    ExLog.i(getActivity(), TAG, "Unknown return value");
                    break;
            }
            disableToggle(container, markerId);
        }
    }

    private class CompetitorPanelClick implements PanelButton.PanelButtonClick {

        private final String TAG = CompetitorPanelClick.class.getName();

        @Override
        public void onClick(PanelButton view) {
<<<<<<< HEAD
            int toggle = view.toggleMarker();
            mCompetitorToggleOn = toggle == PanelButton.LEVEL_TOGGLED;
            switch (toggle) {
                case PanelButton.LEVEL_NORMAL:
                    Intent intent = new Intent(AppConstants.INTENT_ACTION_SHOW_MAIN_CONTENT);
                    intent.putExtra(AppConstants.INTENT_ACTION_EXTRA_FORCED, true);
=======
            sendIntent(AppConstants.ACTION_TOGGLE, AppConstants.EXTRA_DEFAULT, AppConstants.ACTION_TOGGLE_COMPETITOR);
            switch (view.toggleMarker()) {
                case PanelButton.LEVEL_NORMAL:
                    Intent intent = new Intent(AppConstants.ACTION_SHOW_MAIN_CONTENT);
                    intent.putExtra(AppConstants.ACTION_EXTRA_FORCED, true);
>>>>>>> 62c59a8e
                    BroadcastManager.getInstance(getActivity()).addIntent(intent);
                    break;

                case PanelButton.LEVEL_TOGGLED:
                    Bundle args = new Bundle();
                    RaceFragment content;
<<<<<<< HEAD
                    args.putSerializable(AppConstants.INTENT_EXTRA_RACE_ID, getRace().getId());
=======
                    args.putSerializable(AppConstants.EXTRA_RACE_ID, getRace().getId());
>>>>>>> 62c59a8e
                    if (getRace().getStatus() != RaceLogRaceStatus.FINISHING) {
                        content = PenaltyFragment.newInstance();
                    } else {
                        content = TrackingListFragment.newInstance(args, 1);
                    }
                    replaceFragment(content, R.id.race_content);
                    break;

                default:
                    ExLog.i(getActivity(), TAG, "Unknown return value");
                    break;
            }
            view.disableToggle();
        }

        @Override
        public void onChangedSwitch(PanelButton view, boolean isChecked) {
            // no-op
        }
    }

<<<<<<< HEAD
    @Override
    public void onSaveInstanceState(@NonNull Bundle outState) {
        super.onSaveInstanceState(outState);
        outState.putBoolean(COMPETITOR_TOGGLE_STATE_ON, mCompetitorToggleOn);
    }

    private void setPanelTimeVisibility(final boolean visible) {
        final FragmentActivity fragmentActivity = requireActivity();
        View view = fragmentActivity.findViewById(R.id.race_panel_time);
        if (fragmentActivity.findViewById(R.id.race_edit) == null && view != null) {
            view.setVisibility(visible ? View.VISIBLE : View.GONE);
=======
    private class IntentReceiver extends BroadcastReceiver {

        @Override
        public void onReceive(Context context, Intent intent) {
            if (isAdded()) {
                String action = intent.getAction();
                if (AppConstants.ACTION_CLEAR_TOGGLE.equals(action)) {
                    uncheckMarker(null);
                }

                if (AppConstants.ACTION_TOGGLE.equals(action)) {
                    if (intent.getExtras() != null) {
                        String data = intent.getStringExtra(AppConstants.EXTRA_DEFAULT);
                        switch (data) {
                            case AppConstants.ACTION_TOGGLE_TIME:
                                uncheckMarker(mRaceHeader);
                                break;
                            case AppConstants.ACTION_TOGGLE_COMPETITOR:
                                uncheckMarker(mCompetitorList);
                                break;
                            default:
                                uncheckMarker(null);
                                break;
                        }
                    }
                }

                if (AppConstants.ACTION_ON_LIFECYCLE.equals(action)) {
                    if (intent.getExtras() != null) {
                        String event = intent.getStringExtra(AppConstants.ACTION_EXTRA_LIFECYCLE);
                        String data = intent.getStringExtra(AppConstants.EXTRA_DEFAULT);
                        if (AppConstants.ACTION_EXTRA_START.equals(event)) {
                            if (AppConstants.ACTION_TOGGLE_COMPETITOR.equals(data)) {
                                mCompetitorList.setMarkerLevel(PanelButton.LEVEL_TOGGLED);
                            }
                        }
                        if (AppConstants.ACTION_EXTRA_STOP.equals(event)) {
                            if (AppConstants.ACTION_TOGGLE_COMPETITOR.equals(data)) {
                                mCompetitorList.setMarkerLevel(PanelButton.LEVEL_NORMAL);
                            }
                        }
                    }
                }

                View view = requireActivity().findViewById(R.id.race_panel_time);
                if (requireActivity().findViewById(R.id.race_edit) == null && view != null) {
                    if (AppConstants.ACTION_TIME_HIDE.equals(action)) {
                        view.setVisibility(View.GONE);
                    }

                    if (AppConstants.ACTION_TIME_SHOW.equals(action)) {
                        view.setVisibility(View.VISIBLE);
                    }
                }
            }
>>>>>>> 62c59a8e
        }
    }

    private void handlePanelTimeVisibility(Fragment fragment) {
        boolean shouldHide = fragment instanceof AbortFlagsFragment ||
                fragment instanceof CourseFragment ||
                fragment instanceof GateStartPathFinderFragment ||
                fragment instanceof GateStartTimingFragment ||
                fragment instanceof MoreFlagsFragment ||
                fragment instanceof MoreFlagsFragment.FinishTimeFragment ||
                fragment instanceof RecallFlagsFragment ||
                fragment instanceof StartModeFragment ||
                fragment instanceof StartProcedureFragment ||
                fragment instanceof WindFragment;
        boolean shouldShow = fragment instanceof PenaltyFragment ||
                             fragment instanceof TrackingListFragment ||
                             fragment instanceof RaceFinishingFragment ||
                             fragment instanceof StartTimeFragment ||
                             fragment instanceof RaceFlagViewerFragment;
        setPanelTimeVisibility(!shouldHide && shouldShow);
    }
}<|MERGE_RESOLUTION|>--- conflicted
+++ resolved
@@ -1,6 +1,5 @@
 package com.sap.sailing.racecommittee.app.ui.fragments.panels;
 
-<<<<<<< HEAD
 import android.content.Context;
 import android.content.DialogInterface;
 import android.content.Intent;
@@ -8,15 +7,6 @@
 import android.support.annotation.NonNull;
 import android.support.v4.app.Fragment;
 import android.support.v4.app.FragmentActivity;
-=======
-import android.content.BroadcastReceiver;
-import android.content.Context;
-import android.content.DialogInterface;
-import android.content.Intent;
-import android.content.IntentFilter;
-import android.os.Bundle;
-import android.support.v4.content.LocalBroadcastManager;
->>>>>>> 62c59a8e
 import android.view.LayoutInflater;
 import android.view.View;
 import android.view.ViewGroup;
@@ -57,6 +47,7 @@
 import com.sap.sailing.racecommittee.app.ui.views.PanelButton;
 import com.sap.sailing.racecommittee.app.utils.RaceHelper;
 import com.sap.sailing.racecommittee.app.utils.TickListener;
+import com.sap.sailing.racecommittee.app.utils.TickSingleton;
 import com.sap.sailing.racecommittee.app.utils.TimeUtils;
 import com.sap.sse.common.TimePoint;
 import com.sap.sse.common.Util;
@@ -67,12 +58,6 @@
 
     private final static String TOGGLED = "toggled";
     private final static String COMPETITOR_TOGGLE_STATE_ON = "competitor-toggle-state-on";
-
-<<<<<<< HEAD
-    private RaceStateChangedListener mStateListener;
-=======
-    private IntentReceiver mReceiver;
->>>>>>> 62c59a8e
 
     private TimePanelHeaderLayout mRaceHeader;
     private PanelButton mCompetitorList;
@@ -89,7 +74,6 @@
     private boolean mCompetitorToggleOn;
 
     public TimePanelFragment() {
-
     }
 
     public static TimePanelFragment newInstance(Bundle args) {
@@ -114,11 +98,7 @@
         mLinkIcon = ViewHelper.get(layout, R.id.linked_race);
         mFirstVesselDuration = ViewHelper.get(layout, R.id.first_vessel_duration);
 
-<<<<<<< HEAD
-        if (getArguments() != null && getArguments().getBoolean(TOGGLED, false)) {
-=======
         if (getArguments() != null && getArguments().getBoolean(TOGGLED)) {
->>>>>>> 62c59a8e
             toggleMarker(layout, R.id.time_marker);
         }
 
@@ -142,12 +122,7 @@
         super.onActivityCreated(savedInstanceState);
 
         if (preferences.getRacingProcedureIsResultEntryEnabled(getRaceState().getRacingProcedure().getType())) {
-<<<<<<< HEAD
-            CompetitorPanelClick mClickListener = new CompetitorPanelClick();
-            mCompetitorList.setListener(mClickListener);
-=======
             mCompetitorList.setListener(new CompetitorPanelClick());
->>>>>>> 62c59a8e
             mCompetitorList.setVisibility(View.VISIBLE);
             checkWarnings(getRaceState());
         }
@@ -164,21 +139,9 @@
 
         getRaceState().addChangedListener(stateChangedListener);
 
-<<<<<<< HEAD
         if (mCompetitorToggleOn) {
             mCompetitorList.setMarkerLevel(PanelButton.LEVEL_TOGGLED);
         }
-=======
-        IntentFilter filter = new IntentFilter();
-        filter.addAction(AppConstants.ACTION_TOGGLE);
-        filter.addAction(AppConstants.ACTION_CLEAR_TOGGLE);
-        filter.addAction(AppConstants.ACTION_TIME_SHOW);
-        filter.addAction(AppConstants.ACTION_TIME_HIDE);
-        filter.addAction(AppConstants.ACTION_ON_LIFECYCLE);
-        LocalBroadcastManager.getInstance(requireContext()).registerReceiver(mReceiver, filter);
-
-        sendIntent(AppConstants.ACTION_CLEAR_TOGGLE);
->>>>>>> 62c59a8e
     }
 
     @Override
@@ -186,17 +149,11 @@
         super.onStop();
 
         getRaceState().removeChangedListener(stateChangedListener);
-
-        LocalBroadcastManager.getInstance(requireContext()).unregisterReceiver(mReceiver);
-    }
-
-<<<<<<< HEAD
-        TickSingleton.INSTANCE.unregisterListener(this);
-=======
+    }
+
     @Override
     public TickListener getCurrentTimeTickListener() {
         return this::onCurrentTimeTick;
->>>>>>> 62c59a8e
     }
 
     @Override
@@ -258,83 +215,16 @@
         }
     }
 
-<<<<<<< HEAD
     private void uncheckMarker() {
         if (isAdded()) {
-            final FragmentActivity activity = requireActivity();
             if (!isNormal(mRaceHeader, R.id.time_marker)) {
-                resetFragment(mTimeLock, getFrameId(activity, R.id.race_edit, R.id.race_content, false),
-                        StartTimeFragment.class);
-                setMarkerLevel(mRaceHeader, R.id.time_marker, LEVEL_NORMAL);
-            }
-            resetFragment(mCompetitorList.isLocked(),
-                    getFrameId(activity, R.id.race_edit, R.id.race_content, false), PenaltyFragment.class);
-            mCompetitorList.setMarkerLevel(PanelButton.LEVEL_NORMAL);
-=======
-    //@Override
-    //public void notifyTick(TimePoint now) {
-    //    if (getRace() != null && getRace().getState() != null) {
-    //        TimePoint startTime = getRace().getState().getStartTime();
-    //
-    //        if (mTimeStart != null) {
-    //            if (startTime != null) {
-    //                mTimeStart.setText(getString(R.string.time_start, TimeUtils.formatTime(startTime, false)));
-    //            } else {
-    //                mTimeStart.setText(getString(R.string.time_start, "N/A"));
-    //            }
-    //        }
-    //
-    //        if (mHeaderTime != null && startTime != null) {
-    //            String duration;
-    //            if (startTime.after(now)) {
-    //                duration = "-" + TimeUtils.formatDurationUntil(startTime.minus(now.asMillis()).asMillis(), false);
-    //            } else {
-    //                duration = TimeUtils.formatDurationSince(now.minus(startTime.asMillis()).asMillis(), false);
-    //            }
-    //            mHeaderTime.setText(duration);
-    //        }
-    //    }
-    //
-    //    if (mLinkedRace == null) {
-    //        StartTimeFinderResult result = getRaceState().getStartTimeFinderResult();
-    //        if (result != null) {
-    //            mLinkedRace = result.isDependentStartTime();
-    //            if (mLinkedRace && mHeaderTime != null && result.getResolutionFailed() == NO_START_TIME_SET) {
-    //                SimpleRaceLogIdentifier identifier = Util.get(result.getDependingOnRaces(), 0);
-    //                ManagedRace race = DataManager.create(getActivity()).getDataStore().getRace(identifier);
-    //                mHeaderTime.setText(getString(R.string.minutes_after_long, result.getStartTimeDiff().asMinutes(),
-    //                        RaceHelper.getShortReverseRaceName(race, " / ", getRace())));
-    //            }
-    //        }
-    //    }
-    //
-    //    if (mLinkedRace != null && mLinkIcon != null) {
-    //        mLinkIcon.setVisibility(mLinkedRace ? View.VISIBLE : View.GONE);
-    //    }
-    //
-    //    if (mFirstVesselDuration != null && mFirstVesselDuration.getVisibility() == View.VISIBLE) {
-    //        if (!getRaceState().getFinishingTime().equals(mLastFinishingTime)) {
-    //            mLastFinishingTime = getRaceState().getFinishingTime();
-    //            String raceDuration = TimeUtils.formatTimeAgo(getActivity(),
-    //                    mLastFinishingTime.minus(getRaceState().getStartTime().asMillis()).asMillis());
-    //            mFirstVesselDuration.setText(raceDuration);
-    //        }
-    //    }
-    //}
-
-    private void uncheckMarker(View view) {
-        if (isAdded()) {
-            if (!mRaceHeader.equals(view) && !isNormal(mRaceHeader, R.id.time_marker)) {
                 resetFragment(mTimeLock, getFrameId(requireActivity(), R.id.race_edit, R.id.race_content, false),
                         StartTimeFragment.class);
                 setMarkerLevel(mRaceHeader, R.id.time_marker, LEVEL_NORMAL);
             }
-            if (!mCompetitorList.equals(view)) {
-                resetFragment(mCompetitorList.isLocked(),
-                        getFrameId(requireActivity(), R.id.race_edit, R.id.race_content, false), PenaltyFragment.class);
-                mCompetitorList.setMarkerLevel(PanelButton.LEVEL_NORMAL);
-            }
->>>>>>> 62c59a8e
+            resetFragment(mCompetitorList.isLocked(),
+                    getFrameId(requireActivity(), R.id.race_edit, R.id.race_content, false), PenaltyFragment.class);
+            mCompetitorList.setMarkerLevel(PanelButton.LEVEL_NORMAL);
         }
     }
 
@@ -344,26 +234,14 @@
             case PRESCHEDULED:
             case SCHEDULED:
             case STARTPHASE:
-<<<<<<< HEAD
-            case RUNNING:
                 changeVisibility(mTimeLock, null, View.GONE);
                 changeVisibility(mFirstVesselDuration, null, View.GONE);
                 break;
-
-=======
-                changeVisibility(mTimeLock, null, View.GONE);
-                changeVisibility(mFirstVesselDuration, null, View.GONE);
-                break;
->>>>>>> 62c59a8e
             case FINISHING:
             case FINISHED:
                 changeVisibility(mTimeLock, null, View.VISIBLE);
                 changeVisibility(mFirstVesselDuration, null, View.VISIBLE);
                 break;
-<<<<<<< HEAD
-
-=======
->>>>>>> 62c59a8e
             default:
                 changeVisibility(mTimeLock, null, View.VISIBLE);
                 changeVisibility(mFirstVesselDuration, null, View.GONE);
@@ -378,10 +256,9 @@
                 (draft != null && draft.hasConflicts()) || (confirmed != null && confirmed.hasConflicts()));
     }
 
-<<<<<<< HEAD
     @Override
     public void onFragmentAttach(Fragment fragment) {
-        if (fragment instanceof RaceFlagViewerFragment){
+        if (fragment instanceof RaceFlagViewerFragment) {
             setMarkerLevel(mRaceHeader, R.id.time_marker, LEVEL_NORMAL);
             mCompetitorList.setMarkerLevel(PanelButton.LEVEL_NORMAL);
         }
@@ -428,11 +305,7 @@
         }
     }
 
-    private class RaceStateChangedListener extends BaseRaceStateChangedListener {
-
-=======
     private final RaceStateChangedListener stateChangedListener = new BaseRaceStateChangedListener() {
->>>>>>> 62c59a8e
         @Override
         public void onStatusChanged(ReadonlyRaceState state) {
             checkStatus();
@@ -477,16 +350,9 @@
         }
 
         private void toggleFragment() {
-<<<<<<< HEAD
-            switch (toggleMarker(container, markerId)) {
-                case 0:
-                    sendIntent(AppConstants.INTENT_ACTION_SHOW_MAIN_CONTENT);
-=======
-            sendIntent(AppConstants.ACTION_TOGGLE, AppConstants.EXTRA_DEFAULT, AppConstants.ACTION_TOGGLE_TIME);
             switch (toggleMarker(container, markerId)) {
                 case 0:
                     sendIntent(AppConstants.ACTION_SHOW_MAIN_CONTENT);
->>>>>>> 62c59a8e
                     break;
 
                 case 1:
@@ -507,31 +373,19 @@
 
         @Override
         public void onClick(PanelButton view) {
-<<<<<<< HEAD
-            int toggle = view.toggleMarker();
+            final int toggle = view.toggleMarker();
             mCompetitorToggleOn = toggle == PanelButton.LEVEL_TOGGLED;
             switch (toggle) {
                 case PanelButton.LEVEL_NORMAL:
-                    Intent intent = new Intent(AppConstants.INTENT_ACTION_SHOW_MAIN_CONTENT);
-                    intent.putExtra(AppConstants.INTENT_ACTION_EXTRA_FORCED, true);
-=======
-            sendIntent(AppConstants.ACTION_TOGGLE, AppConstants.EXTRA_DEFAULT, AppConstants.ACTION_TOGGLE_COMPETITOR);
-            switch (view.toggleMarker()) {
-                case PanelButton.LEVEL_NORMAL:
                     Intent intent = new Intent(AppConstants.ACTION_SHOW_MAIN_CONTENT);
                     intent.putExtra(AppConstants.ACTION_EXTRA_FORCED, true);
->>>>>>> 62c59a8e
                     BroadcastManager.getInstance(getActivity()).addIntent(intent);
                     break;
 
                 case PanelButton.LEVEL_TOGGLED:
                     Bundle args = new Bundle();
                     RaceFragment content;
-<<<<<<< HEAD
-                    args.putSerializable(AppConstants.INTENT_EXTRA_RACE_ID, getRace().getId());
-=======
                     args.putSerializable(AppConstants.EXTRA_RACE_ID, getRace().getId());
->>>>>>> 62c59a8e
                     if (getRace().getStatus() != RaceLogRaceStatus.FINISHING) {
                         content = PenaltyFragment.newInstance();
                     } else {
@@ -553,7 +407,6 @@
         }
     }
 
-<<<<<<< HEAD
     @Override
     public void onSaveInstanceState(@NonNull Bundle outState) {
         super.onSaveInstanceState(outState);
@@ -565,63 +418,6 @@
         View view = fragmentActivity.findViewById(R.id.race_panel_time);
         if (fragmentActivity.findViewById(R.id.race_edit) == null && view != null) {
             view.setVisibility(visible ? View.VISIBLE : View.GONE);
-=======
-    private class IntentReceiver extends BroadcastReceiver {
-
-        @Override
-        public void onReceive(Context context, Intent intent) {
-            if (isAdded()) {
-                String action = intent.getAction();
-                if (AppConstants.ACTION_CLEAR_TOGGLE.equals(action)) {
-                    uncheckMarker(null);
-                }
-
-                if (AppConstants.ACTION_TOGGLE.equals(action)) {
-                    if (intent.getExtras() != null) {
-                        String data = intent.getStringExtra(AppConstants.EXTRA_DEFAULT);
-                        switch (data) {
-                            case AppConstants.ACTION_TOGGLE_TIME:
-                                uncheckMarker(mRaceHeader);
-                                break;
-                            case AppConstants.ACTION_TOGGLE_COMPETITOR:
-                                uncheckMarker(mCompetitorList);
-                                break;
-                            default:
-                                uncheckMarker(null);
-                                break;
-                        }
-                    }
-                }
-
-                if (AppConstants.ACTION_ON_LIFECYCLE.equals(action)) {
-                    if (intent.getExtras() != null) {
-                        String event = intent.getStringExtra(AppConstants.ACTION_EXTRA_LIFECYCLE);
-                        String data = intent.getStringExtra(AppConstants.EXTRA_DEFAULT);
-                        if (AppConstants.ACTION_EXTRA_START.equals(event)) {
-                            if (AppConstants.ACTION_TOGGLE_COMPETITOR.equals(data)) {
-                                mCompetitorList.setMarkerLevel(PanelButton.LEVEL_TOGGLED);
-                            }
-                        }
-                        if (AppConstants.ACTION_EXTRA_STOP.equals(event)) {
-                            if (AppConstants.ACTION_TOGGLE_COMPETITOR.equals(data)) {
-                                mCompetitorList.setMarkerLevel(PanelButton.LEVEL_NORMAL);
-                            }
-                        }
-                    }
-                }
-
-                View view = requireActivity().findViewById(R.id.race_panel_time);
-                if (requireActivity().findViewById(R.id.race_edit) == null && view != null) {
-                    if (AppConstants.ACTION_TIME_HIDE.equals(action)) {
-                        view.setVisibility(View.GONE);
-                    }
-
-                    if (AppConstants.ACTION_TIME_SHOW.equals(action)) {
-                        view.setVisibility(View.VISIBLE);
-                    }
-                }
-            }
->>>>>>> 62c59a8e
         }
     }
 
@@ -637,10 +433,10 @@
                 fragment instanceof StartProcedureFragment ||
                 fragment instanceof WindFragment;
         boolean shouldShow = fragment instanceof PenaltyFragment ||
-                             fragment instanceof TrackingListFragment ||
-                             fragment instanceof RaceFinishingFragment ||
-                             fragment instanceof StartTimeFragment ||
-                             fragment instanceof RaceFlagViewerFragment;
+                fragment instanceof TrackingListFragment ||
+                fragment instanceof RaceFinishingFragment ||
+                fragment instanceof StartTimeFragment ||
+                fragment instanceof RaceFlagViewerFragment;
         setPanelTimeVisibility(!shouldHide && shouldShow);
     }
 }