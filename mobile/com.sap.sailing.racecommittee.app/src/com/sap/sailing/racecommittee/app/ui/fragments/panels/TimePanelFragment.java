package com.sap.sailing.racecommittee.app.ui.fragments.panels;

import static com.sap.sailing.domain.abstractlog.race.analyzing.impl.StartTimeFinderResult.ResolutionFailed.NO_START_TIME_SET;

import java.text.SimpleDateFormat;

import com.sap.sailing.android.shared.logging.ExLog;
import com.sap.sailing.android.shared.util.BroadcastManager;
import com.sap.sailing.android.shared.util.ViewHelper;
import com.sap.sailing.domain.abstractlog.race.CompetitorResults;
import com.sap.sailing.domain.abstractlog.race.SimpleRaceLogIdentifier;
import com.sap.sailing.domain.abstractlog.race.analyzing.impl.StartTimeFinderResult;
import com.sap.sailing.domain.abstractlog.race.state.ReadonlyRaceState;
import com.sap.sailing.domain.abstractlog.race.state.impl.BaseRaceStateChangedListener;
import com.sap.sailing.domain.common.racelog.RaceLogRaceStatus;
import com.sap.sailing.racecommittee.app.AppConstants;
import com.sap.sailing.racecommittee.app.R;
import com.sap.sailing.racecommittee.app.data.DataManager;
import com.sap.sailing.racecommittee.app.domain.ManagedRace;
import com.sap.sailing.racecommittee.app.ui.fragments.RaceFragment;
import com.sap.sailing.racecommittee.app.ui.fragments.raceinfo.PenaltyFragment;
import com.sap.sailing.racecommittee.app.ui.fragments.raceinfo.StartTimeFragment;
import com.sap.sailing.racecommittee.app.ui.fragments.raceinfo.TrackingListFragment;
import com.sap.sailing.racecommittee.app.ui.layouts.TimePanelHeaderLayout;
import com.sap.sailing.racecommittee.app.ui.views.PanelButton;
import com.sap.sailing.racecommittee.app.utils.RaceHelper;
import com.sap.sailing.racecommittee.app.utils.TickSingleton;
import com.sap.sailing.racecommittee.app.utils.TimeUtils;
import com.sap.sse.common.TimePoint;
import com.sap.sse.common.Util;
import com.sap.sse.common.impl.MillisecondsTimePoint;

import android.content.BroadcastReceiver;
import android.content.Context;
import android.content.DialogInterface;
import android.content.Intent;
import android.content.IntentFilter;
import android.os.Bundle;
import android.support.v4.content.LocalBroadcastManager;
import android.view.LayoutInflater;
import android.view.View;
import android.view.ViewGroup;
import android.widget.ImageView;
import android.widget.TextView;

public class TimePanelFragment extends BasePanelFragment {

    public final static String TOGGLED = "toggled";

    private RaceStateChangedListener mStateListener;
    private IntentReceiver mReceiver;
    private SimpleDateFormat dateFormat;

    private TimePanelHeaderLayout mRaceHeader;
    private PanelButton mCompetitorList;

    private View mTimeLock;
    private TextView mCurrentTime;
    private TextView mHeaderTime;
    private TextView mTimeStart;
    private ImageView mLinkIcon;
    private Boolean mLinkedRace = null;

    private CompetitorPanelClick mClickListener;

    public TimePanelFragment() {
        mReceiver = new IntentReceiver();
    }

    public static TimePanelFragment newInstance(Bundle args) {
        TimePanelFragment fragment = new TimePanelFragment();
        fragment.setArguments(args);
        return fragment;
    }

    @Override
    public View onCreateView(LayoutInflater inflater, ViewGroup container, Bundle savedInstanceState) {
        View layout = inflater.inflate(R.layout.race_panel_time, container, false);

        dateFormat = new SimpleDateFormat("HH:mm:ss", getResources().getConfiguration().locale);
        mStateListener = new RaceStateChangedListener();

        mRaceHeader = ViewHelper.get(layout, R.id.race_content_header);
        mRaceHeader.setRunnable(new Runnable() {
            @Override
            public void run() {
                new RaceHeaderClick().onClick(null);
            }
        });

        mCompetitorList = ViewHelper.get(layout, R.id.button_competitor);

        mTimeLock = ViewHelper.get(layout, R.id.time_start_lock);
        mCurrentTime = ViewHelper.get(layout, R.id.current_time);
        mHeaderTime = ViewHelper.get(layout, R.id.timer_text);
        mTimeStart = ViewHelper.get(layout, R.id.time_start);
        mLinkIcon = ViewHelper.get(layout, R.id.linked_race);

        if (getArguments().getBoolean(TOGGLED, false)) {
            toggleMarker(layout, R.id.time_marker);
        }

        return layout;
    }

    @Override
    public void onActivityCreated(Bundle savedInstanceState) {
        super.onActivityCreated(savedInstanceState);

        if (preferences.getRacingProcedureIsResultEntryEnabled(getRaceState().getRacingProcedure().getType())) {
            mClickListener = new CompetitorPanelClick();
            mCompetitorList.setListener(mClickListener);
            mCompetitorList.setVisibility(View.VISIBLE);
            checkWarnings(getRaceState());
        }
    }

    @Override
    public void onResume() {
        super.onResume();

        notifyTick(MillisecondsTimePoint.now());
        checkStatus();

        getRaceState().addChangedListener(mStateListener);

        IntentFilter filter = new IntentFilter();
        filter.addAction(AppConstants.INTENT_ACTION_TOGGLE);
        filter.addAction(AppConstants.INTENT_ACTION_CLEAR_TOGGLE);
        filter.addAction(AppConstants.INTENT_ACTION_TIME_SHOW);
        filter.addAction(AppConstants.INTENT_ACTION_TIME_HIDE);
        filter.addAction(AppConstants.INTENT_ACTION_ON_LIFECYCLE);
        LocalBroadcastManager.getInstance(getActivity()).registerReceiver(mReceiver, filter);

        sendIntent(AppConstants.INTENT_ACTION_CLEAR_TOGGLE);
    }

    @Override
    public void onPause() {
        super.onPause();

        getRaceState().removeChangedListener(mStateListener);

        TickSingleton.INSTANCE.unregisterListener(this);
        LocalBroadcastManager.getInstance(getActivity()).unregisterReceiver(mReceiver);
    }

    @Override
    public void notifyTick(TimePoint now) {
        super.notifyTick(now);

        if (mCurrentTime != null) {
            mCurrentTime.setText(dateFormat.format(now.asMillis()));
            mCurrentTime.setVisibility(View.VISIBLE);
        }

        if (getRace() != null && getRace().getState() != null) {
            TimePoint startTime = getRace().getState().getStartTime();

            if (mTimeStart != null) {
                if (startTime != null) {
                    mTimeStart.setText(getString(R.string.time_start, dateFormat.format(startTime.asDate())));
                } else {
                    mTimeStart.setText(getString(R.string.time_start, "N/A"));
                }
            }

            if (mHeaderTime != null && startTime != null) {
                String time;
                int resId;
                if (startTime.after(now)) {
                    resId = R.string.race_start_time_in;
                    time = TimeUtils.formatDurationUntil(startTime.minus(now.asMillis()).asMillis());
                } else {
                    resId = R.string.race_start_time_ago;
                    time = TimeUtils.formatDurationSince(now.minus(startTime.asMillis()).asMillis());
                }
                mHeaderTime.setText(getString(resId, time));
            }
        }

        if (mLinkedRace == null) {
            StartTimeFinderResult result = getRaceState().getStartTimeFinderResult();
            if (result != null) {
                mLinkedRace = result.isDependentStartTime();
                if (mLinkedRace && mHeaderTime != null && result.getResolutionFailed() == NO_START_TIME_SET) {
                    SimpleRaceLogIdentifier identifier = Util.get(result.getDependingOnRaces(), 0);
                    ManagedRace race = DataManager.create(getActivity()).getDataStore().getRace(identifier);
                    mHeaderTime.setText(getString(R.string.minutes_after_long, result.getStartTimeDiff().asMinutes(), RaceHelper
                        .getShortReverseRaceName(race, " / ", getRace())));
                }
            }
        }

        if (mLinkedRace != null && mLinkIcon != null) {
            mLinkIcon.setVisibility(mLinkedRace ? View.VISIBLE : View.GONE);
        }
    }

    private void uncheckMarker(View view) {
        if (isAdded()) {
            if (!mRaceHeader.equals(view) && !isNormal(mRaceHeader, R.id.time_marker)) {
                resetFragment(mTimeLock, getFrameId(getActivity(), R.id.race_edit, R.id.race_content, false), StartTimeFragment.class);
                setMarkerLevel(mRaceHeader, R.id.time_marker, LEVEL_NORMAL);
            }
            if (!mCompetitorList.equals(view)) {
                resetFragment(mCompetitorList.isLocked(), getFrameId(getActivity(), R.id.race_edit, R.id.race_content, false), PenaltyFragment.class);
                mCompetitorList.setMarkerLevel(PanelButton.LEVEL_NORMAL);
            }
        }
    }

    private void checkStatus() {
        switch (getRace().getStatus()) {
            case UNSCHEDULED:
                changeVisibility(mTimeLock, null, View.GONE);
                break;

            case PRESCHEDULED:
                changeVisibility(mTimeLock, null, View.GONE);
                break;

            case SCHEDULED:
                changeVisibility(mTimeLock, null, View.GONE);
                break;

            case STARTPHASE:
                changeVisibility(mTimeLock, null, View.GONE);
                break;

            case RUNNING:
                changeVisibility(mTimeLock, null, View.VISIBLE);
                break;

            case FINISHING:
                changeVisibility(mTimeLock, null, View.VISIBLE);
                break;

            case FINISHED:
                changeVisibility(mTimeLock, null, View.VISIBLE);
                break;

            default:
                changeVisibility(mTimeLock, null, View.VISIBLE);
                break;
        }
    }

<<<<<<< HEAD
    private void toggleCompetitorList() {
        if (RaceLogRaceStatus.FINISHING.equals(getRaceState().getStatus())) {
            mCompetitorList.toggleMarker();
        }
    }

    private void checkWarnings(ReadonlyRaceState state) {
        CompetitorResults results = state.getConfirmedFinishPositioningList();
        mCompetitorList.showAdditionalImage(results.hasConflicts());
    }

=======
>>>>>>> d7227137
    private class RaceStateChangedListener extends BaseRaceStateChangedListener {

        @Override
        public void onStatusChanged(ReadonlyRaceState state) {
            super.onStatusChanged(state);

            checkStatus();
            uncheckMarker(null);
        }

        @Override
        public void onStartTimeChanged(ReadonlyRaceState state) {
            super.onStartTimeChanged(state);

            mLinkedRace = null;
        }

        @Override
        public void onFinishingPositioningsChanged(ReadonlyRaceState state) {
            super.onFinishingPositioningsChanged(state);

            checkWarnings(state);
        }

        @Override
        public void onFinishingPositionsConfirmed(ReadonlyRaceState state) {
            super.onFinishingPositionsConfirmed(state);

            checkWarnings(state);
        }
    }

    private class RaceHeaderClick implements View.OnClickListener, DialogInterface.OnClickListener {

        private final String TAG = RaceHeaderClick.class.getName();
        private final View container = mRaceHeader;
        private final int markerId = R.id.time_marker;

        public void onClick(View v) {
            if (mTimeLock != null) {
                if (mTimeLock.getVisibility() == View.VISIBLE && isNormal(container, markerId)) {
                    showChangeDialog(this);
                } else {
                    toggleFragment();
                }
            }
        }

        @Override
        public void onClick(DialogInterface dialog, int which) {
            toggleFragment();
        }

        private void toggleFragment() {
            sendIntent(AppConstants.INTENT_ACTION_TOGGLE, AppConstants.INTENT_ACTION_EXTRA, AppConstants.INTENT_ACTION_TOGGLE_TIME);
            switch (toggleMarker(container, markerId)) {
                case 0:
                    sendIntent(AppConstants.INTENT_ACTION_SHOW_MAIN_CONTENT);
                    break;

                case 1:
                    replaceFragment(StartTimeFragment.newInstance(StartTimeFragment.MODE_TIME_PANEL));
                    break;

                default:
                    ExLog.i(getActivity(), TAG, "Unknown return value");
                    break;
            }
            disableToggle(container, markerId);
        }
    }

    private class CompetitorPanelClick implements PanelButton.PanelButtonClick {

        private final String TAG = CompetitorPanelClick.class.getName();

        @Override
        public void onClick(PanelButton view) {
            sendIntent(AppConstants.INTENT_ACTION_TOGGLE, AppConstants.INTENT_ACTION_EXTRA, AppConstants.INTENT_ACTION_TOGGLE_COMPETITOR);
            switch (view.toggleMarker()) {
                case PanelButton.LEVEL_NORMAL:
                    Intent intent = new Intent(AppConstants.INTENT_ACTION_SHOW_MAIN_CONTENT);
                    intent.putExtra(AppConstants.INTENT_ACTION_EXTRA_FORCED, true);
                    BroadcastManager.getInstance(getActivity()).addIntent(intent);
                    break;

                case PanelButton.LEVEL_TOGGLED:
                    Bundle args = new Bundle();
                    RaceFragment content;
                    args.putSerializable(AppConstants.INTENT_EXTRA_RACE_ID, getRace().getId());
                    if (getRace().getStatus() != RaceLogRaceStatus.FINISHING) {
                        content = PenaltyFragment.newInstance();
                    } else {
                        content = TrackingListFragment.newInstance(args, 1);
                    }
                    replaceFragment(content, R.id.race_content);
                    break;

                default:
                    ExLog.i(getActivity(), TAG, "Unknown return value");
                    break;
            }
            view.disableToggle();
        }

        @Override
        public void onChangedSwitch(PanelButton view, boolean isChecked) {
            // no-op
        }
    }

    private class IntentReceiver extends BroadcastReceiver {

        @Override
        public void onReceive(Context context, Intent intent) {
            if (isAdded()) {
                String action = intent.getAction();
                if (AppConstants.INTENT_ACTION_CLEAR_TOGGLE.equals(action)) {
                    uncheckMarker(null);
                }

                if (AppConstants.INTENT_ACTION_TOGGLE.equals(action)) {
                    if (intent.getExtras() != null) {
                        String data = intent.getStringExtra(AppConstants.INTENT_ACTION_EXTRA);
                        if (AppConstants.INTENT_ACTION_TOGGLE_TIME.equals(data)) {
                            uncheckMarker(mRaceHeader);
                        } else if (AppConstants.INTENT_ACTION_TOGGLE_COMPETITOR.equals(data)) {
                            uncheckMarker(mCompetitorList);
                        } else {
                            uncheckMarker(null);
                        }
                    }
                }

                if (AppConstants.INTENT_ACTION_ON_LIFECYCLE.equals(action)) {
                    if (intent.getExtras() != null) {
                        String event = intent.getStringExtra(AppConstants.INTENT_ACTION_EXTRA_LIFECYCLE);
                        String data = intent.getStringExtra(AppConstants.INTENT_ACTION_EXTRA);
                        if (AppConstants.INTENT_ACTION_EXTRA_START.equals(event)) {
                            if (AppConstants.INTENT_ACTION_TOGGLE_COMPETITOR.equals(data)) {
                                mCompetitorList.setMarkerLevel(PanelButton.LEVEL_TOGGLED);
                            }
                        }
                        if (AppConstants.INTENT_ACTION_EXTRA_STOP.equals(event)) {
                            if (AppConstants.INTENT_ACTION_TOGGLE_COMPETITOR.equals(data)) {
                                mCompetitorList.setMarkerLevel(PanelButton.LEVEL_NORMAL);
                            }
                        }
                    }
                }

                View view = getActivity().findViewById(R.id.race_panel_time);
                if (getActivity().findViewById(R.id.race_edit) == null && view != null) {
                    if (AppConstants.INTENT_ACTION_TIME_HIDE.equals(action)) {
                        view.setVisibility(View.GONE);
                    }

                    if (AppConstants.INTENT_ACTION_TIME_SHOW.equals(action)) {
                        view.setVisibility(View.VISIBLE);
                    }
                }
            }
        }
    }
}<|MERGE_RESOLUTION|>--- conflicted
+++ resolved
@@ -246,20 +246,11 @@
         }
     }
 
-<<<<<<< HEAD
-    private void toggleCompetitorList() {
-        if (RaceLogRaceStatus.FINISHING.equals(getRaceState().getStatus())) {
-            mCompetitorList.toggleMarker();
-        }
-    }
-
     private void checkWarnings(ReadonlyRaceState state) {
         CompetitorResults results = state.getConfirmedFinishPositioningList();
         mCompetitorList.showAdditionalImage(results.hasConflicts());
     }
 
-=======
->>>>>>> d7227137
     private class RaceStateChangedListener extends BaseRaceStateChangedListener {
 
         @Override
