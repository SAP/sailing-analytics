package com.sap.sailing.racecommittee.app.ui.fragments.panels;

import android.content.Context;
import android.content.DialogInterface;
import android.content.Intent;
import android.os.Bundle;
import android.support.annotation.NonNull;
import android.support.v4.app.Fragment;
import android.support.v4.app.FragmentActivity;
import android.view.LayoutInflater;
import android.view.View;
import android.view.ViewGroup;
import android.widget.ImageView;
import android.widget.TextView;

import com.sap.sailing.android.shared.logging.ExLog;
import com.sap.sailing.android.shared.util.BroadcastManager;
import com.sap.sailing.android.shared.util.ViewHelper;
import com.sap.sailing.domain.abstractlog.race.CompetitorResults;
import com.sap.sailing.domain.abstractlog.race.SimpleRaceLogIdentifier;
import com.sap.sailing.domain.abstractlog.race.analyzing.impl.StartTimeFinderResult;
import com.sap.sailing.domain.abstractlog.race.state.ReadonlyRaceState;
import com.sap.sailing.domain.abstractlog.race.state.impl.BaseRaceStateChangedListener;
import com.sap.sailing.domain.common.racelog.RaceLogRaceStatus;
import com.sap.sailing.racecommittee.app.AppConstants;
import com.sap.sailing.racecommittee.app.R;
import com.sap.sailing.racecommittee.app.data.DataManager;
import com.sap.sailing.racecommittee.app.domain.ManagedRace;
import com.sap.sailing.racecommittee.app.ui.NavigationEvents;
import com.sap.sailing.racecommittee.app.ui.fragments.RaceFragment;
import com.sap.sailing.racecommittee.app.ui.fragments.raceinfo.AbortFlagsFragment;
import com.sap.sailing.racecommittee.app.ui.fragments.raceinfo.CourseFragment;
import com.sap.sailing.racecommittee.app.ui.fragments.raceinfo.GateStartPathFinderFragment;
import com.sap.sailing.racecommittee.app.ui.fragments.raceinfo.GateStartTimingFragment;
import com.sap.sailing.racecommittee.app.ui.fragments.raceinfo.MoreFlagsFragment;
import com.sap.sailing.racecommittee.app.ui.fragments.raceinfo.PenaltyFragment;
import com.sap.sailing.racecommittee.app.ui.fragments.raceinfo.RaceFinishingFragment;
import com.sap.sailing.racecommittee.app.ui.fragments.raceinfo.RaceFlagViewerFragment;
import com.sap.sailing.racecommittee.app.ui.fragments.raceinfo.RecallFlagsFragment;
import com.sap.sailing.racecommittee.app.ui.fragments.raceinfo.StartModeFragment;
import com.sap.sailing.racecommittee.app.ui.fragments.raceinfo.StartProcedureFragment;
import com.sap.sailing.racecommittee.app.ui.fragments.raceinfo.StartTimeFragment;
import com.sap.sailing.racecommittee.app.ui.fragments.raceinfo.TrackingListFragment;
import com.sap.sailing.racecommittee.app.ui.fragments.raceinfo.WindFragment;
import com.sap.sailing.racecommittee.app.ui.layouts.TimePanelHeaderLayout;
import com.sap.sailing.racecommittee.app.ui.views.PanelButton;
import com.sap.sailing.racecommittee.app.utils.RaceHelper;
import com.sap.sailing.racecommittee.app.utils.TickSingleton;
import com.sap.sailing.racecommittee.app.utils.TimeUtils;
import com.sap.sse.common.TimePoint;
import com.sap.sse.common.Util;
import com.sap.sse.common.impl.MillisecondsTimePoint;

import static com.sap.sailing.domain.abstractlog.race.analyzing.impl.StartTimeFinderResult.ResolutionFailed.NO_START_TIME_SET;

public class TimePanelFragment extends BasePanelFragment implements NavigationEvents.NavigationListener {

    private final static String TOGGLED = "toggled";
    private final static String COMPETITOR_TOGGLE_STATE_ON = "competitor-toggle-state-on";
<<<<<<< HEAD

=======
>>>>>>> 224504d9

    private RaceStateChangedListener mStateListener;

    private TimePanelHeaderLayout mRaceHeader;
    private PanelButton mCompetitorList;

    private View mTimeLock;
    private TextView mCurrentTime;
    private TextView mHeaderTime;
    private TextView mTimeStart;
    private TextView mFirstVesselDuration;
    private ImageView mLinkIcon;
    private Boolean mLinkedRace = null;

    private TimePoint mLastFinishingTime = null;
    private boolean mCompetitorToggleOn;

    public TimePanelFragment() {

    }

    public static TimePanelFragment newInstance(Bundle args) {
        TimePanelFragment fragment = new TimePanelFragment();
        fragment.setArguments(args);
        return fragment;
    }

    @Override
    public View onCreateView(LayoutInflater inflater, ViewGroup container, Bundle savedInstanceState) {
        View layout = inflater.inflate(R.layout.race_panel_time, container, false);

        mStateListener = new RaceStateChangedListener();

        mRaceHeader = ViewHelper.get(layout, R.id.race_content_header);
        mRaceHeader.setRunnable(() -> new RaceHeaderClick().onClick(null));

        mCompetitorList = ViewHelper.get(layout, R.id.button_competitor);

        mTimeLock = ViewHelper.get(layout, R.id.time_start_lock);
        mCurrentTime = ViewHelper.get(layout, R.id.current_time);
        mHeaderTime = ViewHelper.get(layout, R.id.timer_text);
        mTimeStart = ViewHelper.get(layout, R.id.time_start);
        mLinkIcon = ViewHelper.get(layout, R.id.linked_race);
        mFirstVesselDuration = ViewHelper.get(layout, R.id.first_vessel_duration);

        if (getArguments() != null && getArguments().getBoolean(TOGGLED, false)) {
            toggleMarker(layout, R.id.time_marker);
        }

        return layout;
    }

    @Override
    public void onAttach(Context activity) {
        super.onAttach(activity);
        NavigationEvents.INSTANCE.subscribeFragmentAttachment(this);
    }

    @Override
    public void onDetach() {
        NavigationEvents.INSTANCE.unSubscribeFragmentAttachment(this);
        super.onDetach();
    }

    @Override
    public void onActivityCreated(Bundle savedInstanceState) {
        super.onActivityCreated(savedInstanceState);

        if (preferences.getRacingProcedureIsResultEntryEnabled(getRaceState().getRacingProcedure().getType())) {
            CompetitorPanelClick mClickListener = new CompetitorPanelClick();
            mCompetitorList.setListener(mClickListener);
            mCompetitorList.setVisibility(View.VISIBLE);
            checkWarnings(getRaceState());
        }
        if (savedInstanceState != null) {
            mCompetitorToggleOn = savedInstanceState.getBoolean(COMPETITOR_TOGGLE_STATE_ON, false);
        }
    }

    @Override
    public void onResume() {
        super.onResume();

        notifyTick(MillisecondsTimePoint.now());
        checkStatus();

        getRaceState().addChangedListener(mStateListener);

        if (mCompetitorToggleOn) {
            mCompetitorList.setMarkerLevel(PanelButton.LEVEL_TOGGLED);
        }
    }

    @Override
    public void onPause() {
        super.onPause();

        getRaceState().removeChangedListener(mStateListener);

        TickSingleton.INSTANCE.unregisterListener(this);
    }

    @Override
    public void notifyTick(TimePoint now) {
        super.notifyTick(now);

        if (mCurrentTime != null) {
            mCurrentTime.setText(TimeUtils.formatTime(now));
            mCurrentTime.setVisibility(View.VISIBLE);
        }

        if (getRace() != null && getRace().getState() != null) {
            TimePoint startTime = getRace().getState().getStartTime();

            if (mTimeStart != null) {
                if (startTime != null) {
                    mTimeStart.setText(getString(R.string.time_start, TimeUtils.formatTime(startTime, false)));
                } else {
                    mTimeStart.setText(getString(R.string.time_start, "N/A"));
                }
            }

            if (mHeaderTime != null && startTime != null) {
                String time;
                int resId;
                if (startTime.after(now)) {
                    resId = R.string.race_start_time_in;
                    time = TimeUtils.formatDurationUntil(startTime.minus(now.asMillis()).asMillis(), false);
                } else {
                    resId = R.string.race_start_time_ago;
                    time = TimeUtils.formatDurationSince(now.minus(startTime.asMillis()).asMillis(), false);
                }
                mHeaderTime.setText(getString(resId, time));
            }
        }

        if (mLinkedRace == null) {
            StartTimeFinderResult result = getRaceState().getStartTimeFinderResult();
            if (result != null) {
                mLinkedRace = result.isDependentStartTime();
                if (mLinkedRace && mHeaderTime != null && result.getResolutionFailed() == NO_START_TIME_SET) {
                    SimpleRaceLogIdentifier identifier = Util.get(result.getDependingOnRaces(), 0);
                    ManagedRace race = DataManager.create(getActivity()).getDataStore().getRace(identifier);
                    mHeaderTime.setText(getString(R.string.minutes_after_long, result.getStartTimeDiff().asMinutes(),
                            RaceHelper.getShortReverseRaceName(race, " / ", getRace())));
                }
            }
        }

        if (mLinkedRace != null && mLinkIcon != null) {
            mLinkIcon.setVisibility(mLinkedRace ? View.VISIBLE : View.GONE);
        }

        if (mFirstVesselDuration != null && mFirstVesselDuration.getVisibility() == View.VISIBLE) {
            if (!getRaceState().getFinishingTime().equals(mLastFinishingTime)) {
                mLastFinishingTime = getRaceState().getFinishingTime();
                String raceDuration = TimeUtils.formatTimeAgo(getActivity(),
                        mLastFinishingTime.minus(getRaceState().getStartTime().asMillis()).asMillis());
                mFirstVesselDuration.setText(raceDuration);
            }
        }
    }

    private void uncheckMarker() {
        if (isAdded()) {
            final FragmentActivity activity = requireActivity();
            if (!isNormal(mRaceHeader, R.id.time_marker)) {
                resetFragment(mTimeLock, getFrameId(activity, R.id.race_edit, R.id.race_content, false),
                        StartTimeFragment.class);
                setMarkerLevel(mRaceHeader, R.id.time_marker, LEVEL_NORMAL);
            }
            resetFragment(mCompetitorList.isLocked(),
                    getFrameId(activity, R.id.race_edit, R.id.race_content, false), PenaltyFragment.class);
            mCompetitorList.setMarkerLevel(PanelButton.LEVEL_NORMAL);
        }
    }

    private void checkStatus() {
        switch (getRace().getStatus()) {
            case UNSCHEDULED:
            case PRESCHEDULED:
            case SCHEDULED:
            case STARTPHASE:
            case RUNNING:
                changeVisibility(mTimeLock, null, View.GONE);
                changeVisibility(mFirstVesselDuration, null, View.GONE);
                break;

            case FINISHING:
            case FINISHED:
                changeVisibility(mTimeLock, null, View.VISIBLE);
                changeVisibility(mFirstVesselDuration, null, View.VISIBLE);
                break;

            default:
                changeVisibility(mTimeLock, null, View.VISIBLE);
                changeVisibility(mFirstVesselDuration, null, View.GONE);
                break;
        }
    }

    private void checkWarnings(ReadonlyRaceState state) {
        CompetitorResults draft = state.getFinishPositioningList();
        CompetitorResults confirmed = state.getConfirmedFinishPositioningList().getCompetitorResults();
        mCompetitorList.showAdditionalImage(
                (draft != null && draft.hasConflicts()) || (confirmed != null && confirmed.hasConflicts()));
    }

    @Override
    public void onFragmentAttach(Fragment fragment) {
        if (fragment instanceof StartTimeFragment) {
            setMarkerLevel(mRaceHeader, R.id.time_marker, LEVEL_TOGGLED);
            mCompetitorList.setMarkerLevel(PanelButton.LEVEL_NORMAL);
            mCompetitorToggleOn = false;
        }
        if (fragment instanceof PenaltyFragment || fragment instanceof TrackingListFragment) {
            mCompetitorList.setMarkerLevel(PanelButton.LEVEL_TOGGLED);
            setMarkerLevel(mRaceHeader, R.id.time_marker, LEVEL_NORMAL);
            mCompetitorToggleOn = true;
        }
        handlePanelTimeVisibility(fragment);

    }

    @Override
    public void onFragmentDetach(Fragment fragment) {
        if (fragment instanceof StartTimeFragment) {
            setMarkerLevel(mRaceHeader, R.id.time_marker, LEVEL_NORMAL);
            mCompetitorList.setMarkerLevel(PanelButton.LEVEL_NORMAL);
        }
        if (fragment instanceof PenaltyFragment) {
            setMarkerLevel(mRaceHeader, R.id.time_marker, LEVEL_NORMAL);
            mCompetitorList.setMarkerLevel(LEVEL_NORMAL);
        }
    }

<<<<<<< HEAD
    @Override
    public void onFragmentPause(Fragment fragment) {

    }

    @Override
    public void onFragmentResume(Fragment fragment) {
        if (fragment instanceof StartTimeFragment) {
            setMarkerLevel(mRaceHeader, R.id.time_marker, LEVEL_TOGGLED);
            mCompetitorList.setMarkerLevel(PanelButton.LEVEL_NORMAL);
        }
        if (fragment instanceof PenaltyFragment || fragment instanceof TrackingListFragment) {
            setMarkerLevel(mRaceHeader, R.id.time_marker, LEVEL_NORMAL);
            mCompetitorList.setMarkerLevel(LEVEL_TOGGLED);
        }
    }

=======
>>>>>>> 224504d9
    private class RaceStateChangedListener extends BaseRaceStateChangedListener {

        @Override
        public void onStatusChanged(ReadonlyRaceState state) {
            super.onStatusChanged(state);

            checkStatus();
            uncheckMarker();
        }

        @Override
        public void onStartTimeChanged(ReadonlyRaceState state) {
            super.onStartTimeChanged(state);

            mLinkedRace = null;
        }

        @Override
        public void onFinishingPositioningsChanged(ReadonlyRaceState state) {
            super.onFinishingPositioningsChanged(state);

            checkWarnings(state);
        }

        @Override
        public void onFinishingPositionsConfirmed(ReadonlyRaceState state) {
            super.onFinishingPositionsConfirmed(state);

            checkWarnings(state);
        }
    }

    private class RaceHeaderClick implements View.OnClickListener, DialogInterface.OnClickListener {

        private final String TAG = RaceHeaderClick.class.getName();
        private final View container = mRaceHeader;
        private final int markerId = R.id.time_marker;

        public void onClick(View v) {
            if (mTimeLock != null) {
                if (mTimeLock.getVisibility() == View.VISIBLE && isNormal(container, markerId)) {
                    showChangeDialog(this);
                } else {
                    toggleFragment();
                }
            }
        }

        @Override
        public void onClick(DialogInterface dialog, int which) {
            toggleFragment();
        }

        private void toggleFragment() {
            switch (toggleMarker(container, markerId)) {
                case 0:
                    sendIntent(AppConstants.INTENT_ACTION_SHOW_MAIN_CONTENT);
                    break;

                case 1:
                    replaceFragment(StartTimeFragment.newInstance(StartTimeFragment.MODE_TIME_PANEL));
                    break;

                default:
                    ExLog.i(getActivity(), TAG, "Unknown return value");
                    break;
            }
            disableToggle(container, markerId);
        }
    }

    private class CompetitorPanelClick implements PanelButton.PanelButtonClick {

        private final String TAG = CompetitorPanelClick.class.getName();

        @Override
        public void onClick(PanelButton view) {
            int toggle = view.toggleMarker();
            mCompetitorToggleOn = toggle == PanelButton.LEVEL_TOGGLED;
            switch (toggle) {
                case PanelButton.LEVEL_NORMAL:
                    Intent intent = new Intent(AppConstants.INTENT_ACTION_SHOW_MAIN_CONTENT);
                    intent.putExtra(AppConstants.INTENT_ACTION_EXTRA_FORCED, true);
                    BroadcastManager.getInstance(getActivity()).addIntent(intent);
                    break;

                case PanelButton.LEVEL_TOGGLED:
                    Bundle args = new Bundle();
                    RaceFragment content;
                    args.putSerializable(AppConstants.INTENT_EXTRA_RACE_ID, getRace().getId());
                    if (getRace().getStatus() != RaceLogRaceStatus.FINISHING) {
                        content = PenaltyFragment.newInstance();
                    } else {
                        content = TrackingListFragment.newInstance(args, 1);
                    }
                    replaceFragment(content, R.id.race_content);
                    break;

                default:
                    ExLog.i(getActivity(), TAG, "Unknown return value");
                    break;
            }
            view.disableToggle();
        }

        @Override
        public void onChangedSwitch(PanelButton view, boolean isChecked) {
            // no-op
        }
    }

    @Override
    public void onSaveInstanceState(@NonNull Bundle outState) {
        super.onSaveInstanceState(outState);
        outState.putBoolean(COMPETITOR_TOGGLE_STATE_ON, mCompetitorToggleOn);
    }

    private void setPanelTimeVisibility(final boolean visible) {
        final FragmentActivity fragmentActivity = requireActivity();
        View view = fragmentActivity.findViewById(R.id.race_panel_time);
        if (fragmentActivity.findViewById(R.id.race_edit) == null && view != null) {
            view.setVisibility(visible ? View.VISIBLE : View.GONE);
        }
    }

    private void handlePanelTimeVisibility(Fragment fragment) {
        boolean shouldHide = fragment instanceof AbortFlagsFragment ||
                fragment instanceof CourseFragment ||
                fragment instanceof GateStartPathFinderFragment ||
                fragment instanceof GateStartTimingFragment ||
                fragment instanceof MoreFlagsFragment ||
                fragment instanceof MoreFlagsFragment.FinishTimeFragment ||
                fragment instanceof RecallFlagsFragment ||
                fragment instanceof StartModeFragment ||
                fragment instanceof StartProcedureFragment ||
                fragment instanceof WindFragment;
        boolean shouldShow = fragment instanceof PenaltyFragment ||
                             fragment instanceof TrackingListFragment ||
                             fragment instanceof RaceFinishingFragment ||
                             fragment instanceof StartTimeFragment ||
                             fragment instanceof RaceFlagViewerFragment;
        setPanelTimeVisibility(!shouldHide && shouldShow);
    }
}<|MERGE_RESOLUTION|>--- conflicted
+++ resolved
@@ -57,10 +57,6 @@
 
     private final static String TOGGLED = "toggled";
     private final static String COMPETITOR_TOGGLE_STATE_ON = "competitor-toggle-state-on";
-<<<<<<< HEAD
-
-=======
->>>>>>> 224504d9
 
     private RaceStateChangedListener mStateListener;
 
@@ -297,7 +293,6 @@
         }
     }
 
-<<<<<<< HEAD
     @Override
     public void onFragmentPause(Fragment fragment) {
 
@@ -315,8 +310,6 @@
         }
     }
 
-=======
->>>>>>> 224504d9
     private class RaceStateChangedListener extends BaseRaceStateChangedListener {
 
         @Override
