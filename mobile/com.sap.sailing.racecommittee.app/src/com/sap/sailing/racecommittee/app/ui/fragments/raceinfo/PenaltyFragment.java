--- conflicted
+++ resolved
@@ -261,12 +261,7 @@
                         mHeader.setHeaderOnClickListener(new View.OnClickListener() {
                             @Override
                             public void onClick(View v) {
-<<<<<<< HEAD
-                                sendIntent(AppConstants.INTENT_ACTION_SHOW_SUMMARY_CONTENT);
-=======
-                                sendIntent(AppConstants.ACTION_CLEAR_TOGGLE);
                                 sendIntent(AppConstants.ACTION_SHOW_SUMMARY_CONTENT);
->>>>>>> 62c59a8e
                             }
                         });
                     } else {
@@ -304,14 +299,6 @@
         }
 
         initLocalData();
-<<<<<<< HEAD
-=======
-
-        Intent intent = new Intent(AppConstants.ACTION_ON_LIFECYCLE);
-        intent.putExtra(AppConstants.ACTION_EXTRA_LIFECYCLE, AppConstants.ACTION_EXTRA_START);
-        intent.putExtra(AppConstants.EXTRA_DEFAULT, AppConstants.ACTION_TOGGLE_COMPETITOR);
-        BroadcastManager.getInstance(getActivity()).addIntent(intent);
->>>>>>> 62c59a8e
     }
 
     @Override
@@ -327,14 +314,6 @@
         if (diff.size() > 0) {
             getRaceState().setFinishPositioningListChanged(MillisecondsTimePoint.now(), diff);
         }
-<<<<<<< HEAD
-=======
-
-        Intent intent = new Intent(AppConstants.ACTION_ON_LIFECYCLE);
-        intent.putExtra(AppConstants.ACTION_EXTRA_LIFECYCLE, AppConstants.ACTION_EXTRA_STOP);
-        intent.putExtra(AppConstants.EXTRA_DEFAULT, AppConstants.ACTION_TOGGLE_COMPETITOR);
-        BroadcastManager.getInstance(getActivity()).addIntent(intent);
->>>>>>> 62c59a8e
     }
 
     private void setReason(String reason) {
