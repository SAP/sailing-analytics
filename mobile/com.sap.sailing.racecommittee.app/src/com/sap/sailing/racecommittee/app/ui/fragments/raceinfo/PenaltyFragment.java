--- conflicted
+++ resolved
@@ -297,13 +297,7 @@
         mDraftData.clear();
         if (getRaceState().getFinishPositioningList() != null) {
             for (CompetitorResult item : getRaceState().getFinishPositioningList()) {
-<<<<<<< HEAD
                 mDraftData.add(new CompetitorResultImpl(item));
-=======
-                mDraftData.add(new CompetitorResultImpl(item.getCompetitorId(), item.getCompetitorDisplayName(),
-                        item.getOneBasedRank(), item.getMaxPointsReason(), item.getScore(), item.getFinishingTime(),
-                        item.getComment(), item.getMergeState()));
->>>>>>> 4899fcc1
             }
         }
 
@@ -314,13 +308,7 @@
         mConfirmedData.clear();
         if (getRaceState().getConfirmedFinishPositioningList() != null) {
             for (CompetitorResult item : getRaceState().getConfirmedFinishPositioningList()) {
-<<<<<<< HEAD
                 mConfirmedData.add(new CompetitorResultImpl(item));
-=======
-                mConfirmedData.add(new CompetitorResultImpl(item.getCompetitorId(), item.getCompetitorDisplayName(),
-                        item.getOneBasedRank(), item.getMaxPointsReason(), item.getScore(), item.getFinishingTime(),
-                        item.getComment(), item.getMergeState()));
->>>>>>> 4899fcc1
             }
         }
     }
@@ -686,16 +674,8 @@
             }
         }
         competitor.setMergeState(MergeState.OK);
-<<<<<<< HEAD
         CompetitorResultWithIdImpl item = new CompetitorResultWithIdImpl(0, getBoat(competitor.getCompetitorId()), competitor);
         AlertDialog.Builder builder = new AlertDialog.Builder(context, R.style.AppTheme_AlertDialog);
-=======
-        CompetitorResultWithIdImpl item = new CompetitorResultWithIdImpl(0, getBoat(competitor.getCompetitorId()),
-                competitor.getCompetitorId(), competitor.getCompetitorDisplayName(), competitor.getOneBasedRank(),
-                competitor.getMaxPointsReason(), competitor.getScore(), competitor.getFinishingTime(),
-                competitor.getComment(), competitor.getMergeState());
-        AlertDialog.Builder builder = new AlertDialog.Builder(requireContext());
->>>>>>> 4899fcc1
         builder.setTitle(item.getCompetitorDisplayName());
         final CompetitorEditLayout layout = new CompetitorEditLayout(getActivity(), item,
                 mCompetitorResults.getFirstRankZeroPosition() +
@@ -769,25 +749,13 @@
             boolean found = false;
             for (CompetitorResult published : results) {
                 if (item.getCompetitorId().equals(published.getCompetitorId())) {
-<<<<<<< HEAD
                     result.add(new CompetitorResultImpl(item));
-=======
-                    result.add(new CompetitorResultImpl(item.getCompetitorId(), item.getCompetitorDisplayName(),
-                            item.getOneBasedRank(), item.getMaxPointsReason(), item.getScore(), item.getFinishingTime(),
-                            item.getComment(), item.getMergeState()));
->>>>>>> 4899fcc1
                     found = true;
                     break;
                 }
             }
             if (!found && item.isDirty()) {
-<<<<<<< HEAD
                 result.add(new CompetitorResultImpl(item));
-=======
-                result.add(new CompetitorResultImpl(item.getCompetitorId(), item.getCompetitorDisplayName(),
-                        item.getOneBasedRank(), item.getMaxPointsReason(), item.getScore(), item.getFinishingTime(),
-                        item.getComment(), item.getMergeState()));
->>>>>>> 4899fcc1
             }
         }
 
@@ -799,13 +767,7 @@
                 }
             }
             if (!found) {
-<<<<<<< HEAD
                 result.add(new CompetitorResultImpl(item));
-=======
-                result.add(new CompetitorResultImpl(item.getCompetitorId(), item.getCompetitorDisplayName(),
-                        item.getOneBasedRank(), item.getMaxPointsReason(), item.getScore(), item.getFinishingTime(),
-                        item.getComment(), item.getMergeState()));
->>>>>>> 4899fcc1
             }
         }
 
