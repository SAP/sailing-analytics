--- conflicted
+++ resolved
@@ -33,10 +33,7 @@
 import com.sap.sailing.android.shared.util.AppUtils;
 import com.sap.sailing.android.shared.util.BroadcastManager;
 import com.sap.sailing.android.shared.util.EulaHelper;
-<<<<<<< HEAD
 import com.sap.sailing.android.shared.util.NetworkHelper;
-=======
->>>>>>> cf25ce90
 import com.sap.sailing.android.shared.util.ViewHelper;
 import com.sap.sailing.domain.base.CourseArea;
 import com.sap.sailing.domain.base.EventBase;
@@ -320,13 +317,8 @@
             backdrop.setOnClickListener(new BackdropClick());
         }
 
-<<<<<<< HEAD
         if (!EulaHelper.with(this).isEulaAccepted()) {
             EulaHelper.with(this).showEulaDialog(R.style.AppTheme_AlertDialog);
-=======
-        if (!EulaHelper.isEulaAccepted(this)) {
-            EulaHelper.showEulaDialog(this);
->>>>>>> cf25ce90
         }
     }
 
