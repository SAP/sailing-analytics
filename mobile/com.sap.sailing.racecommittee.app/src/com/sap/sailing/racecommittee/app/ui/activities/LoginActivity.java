package com.sap.sailing.racecommittee.app.ui.activities;

import java.io.FileNotFoundException;
import java.io.Serializable;
import java.util.ArrayList;
import java.util.Collection;
import java.util.UUID;

import android.animation.Animator;
import android.animation.AnimatorSet;
import android.animation.ObjectAnimator;
import android.animation.ValueAnimator;
import android.app.Fragment;
import android.app.FragmentTransaction;
import android.app.LoaderManager.LoaderCallbacks;
import android.content.BroadcastReceiver;
import android.content.Context;
import android.content.Intent;
import android.content.IntentFilter;
import android.os.Bundle;
import android.os.Handler;
import android.support.annotation.NonNull;
import android.support.v4.content.LocalBroadcastManager;
import android.text.TextUtils;
import android.view.View;
import android.view.ViewGroup;
import android.view.animation.AccelerateDecelerateInterpolator;
import android.widget.Button;
import android.widget.Toast;

import com.google.android.gms.common.ConnectionResult;
import com.google.android.gms.common.GooglePlayServicesUtil;
import com.sap.sailing.android.shared.logging.ExLog;
import com.sap.sailing.android.shared.util.AppUtils;
import com.sap.sailing.android.shared.util.BroadcastManager;
import com.sap.sailing.android.shared.util.EulaHelper;
import com.sap.sailing.android.shared.util.NetworkHelper;
import com.sap.sailing.android.shared.util.ViewHelper;
import com.sap.sailing.domain.base.CourseArea;
import com.sap.sailing.domain.base.EventBase;
import com.sap.sailing.domain.base.configuration.DeviceConfiguration;
import com.sap.sailing.domain.base.configuration.DeviceConfigurationIdentifier;
import com.sap.sailing.domain.base.configuration.impl.DeviceConfigurationIdentifierImpl;
import com.sap.sailing.racecommittee.app.AppConstants;
import com.sap.sailing.racecommittee.app.AppPreferences;
import com.sap.sailing.racecommittee.app.BuildConfig;
import com.sap.sailing.racecommittee.app.R;
import com.sap.sailing.racecommittee.app.data.DataManager;
import com.sap.sailing.racecommittee.app.data.DataStore;
import com.sap.sailing.racecommittee.app.data.ReadonlyDataManager;
import com.sap.sailing.racecommittee.app.data.clients.LoadClient;
import com.sap.sailing.racecommittee.app.domain.LoginType;
import com.sap.sailing.racecommittee.app.domain.configuration.impl.PreferencesDeviceConfigurationLoader;
import com.sap.sailing.racecommittee.app.logging.LogEvent;
import com.sap.sailing.racecommittee.app.ui.fragments.LoginListViews;
import com.sap.sailing.racecommittee.app.ui.fragments.LoginOnboarding;
import com.sap.sailing.racecommittee.app.ui.fragments.dialogs.AttachedDialogFragment;
import com.sap.sailing.racecommittee.app.ui.fragments.dialogs.DialogListenerHost;
import com.sap.sailing.racecommittee.app.ui.fragments.lists.CourseAreaListFragment;
import com.sap.sailing.racecommittee.app.ui.fragments.lists.EventListFragment;
import com.sap.sailing.racecommittee.app.ui.fragments.lists.PositionListFragment;
import com.sap.sailing.racecommittee.app.ui.fragments.lists.selection.CourseAreaSelectedListenerHost;
import com.sap.sailing.racecommittee.app.ui.fragments.lists.selection.EventSelectedListenerHost;
import com.sap.sailing.racecommittee.app.ui.fragments.lists.selection.ItemSelectedListener;
import com.sap.sailing.racecommittee.app.ui.fragments.lists.selection.PositionSelectedListenerHost;
import com.sap.sailing.racecommittee.app.utils.StringHelper;
import com.sap.sailing.racecommittee.app.utils.autoupdate.AutoUpdater;

public class LoginActivity extends BaseActivity
        implements EventSelectedListenerHost, CourseAreaSelectedListenerHost, PositionSelectedListenerHost, DialogListenerHost.DialogResultListener {

    private final static String CourseAreaListFragmentTag = "CourseAreaListFragmentTag";
    private final static String AreaPositionListFragmentTag = "AreaPositionListFragmentTag";

    private final static String TAG = LoginActivity.class.getName();

    private final PositionListFragment positionFragment;
    private View backdrop;
    private LoginListViews loginListViews = null;

    private Button sign_in;

    // FIXME weird data redundancy by using different field for setting values makes everything so complex and buggy
    private String eventName = null;
    private String courseName = null;
    private String positionName = null;

    private Serializable mSelectedEventId;
    private UUID mSelectedCourseAreaUUID;

    private IntentReceiver mReceiver;
    private ReadonlyDataManager dataManager;
    private View progressSpinner;

    private ItemSelectedListener<EventBase> eventSelectionListener = new ItemSelectedListener<EventBase>() {

        public void itemSelected(Fragment sender, EventBase event) {

            final Serializable eventId = selectEvent(event);

            //FIXME: its weird to have this button setup in here
            setupSignInButton();

            //prepare views after the event selection

            //close all currently open list views
            if (loginListViews != null) {
                loginListViews.closeAll();
            }
            addCourseAreaListFragment(eventId);

            //send intent to open the course area selection list
            Intent intent = new Intent(AppConstants.INTENT_ACTION_TOGGLE);
            intent.putExtra(AppConstants.INTENT_ACTION_EXTRA, AppConstants.INTENT_ACTION_TOGGLE_AREA);
            BroadcastManager.getInstance(LoginActivity.this).addIntent(intent);
        }
    };
    private ItemSelectedListener<CourseArea> courseAreaSelectionListener = new ItemSelectedListener<CourseArea>() {

        public void itemSelected(Fragment sender, CourseArea courseArea) {
            ExLog.i(LoginActivity.this, TAG, "Starting view for " + courseArea.getName());
            ExLog.i(LoginActivity.this, LogEvent.COURSE_SELECTED, courseArea.getName());

            selectCourseArea(courseArea);

            // prepare views after area selection

            // close all currently open list views
            if (loginListViews != null) {
                loginListViews.closeAll();
            }
            addAreaPositionListFragment();
            //send intent to open the position selection list
            Intent intent = new Intent(AppConstants.INTENT_ACTION_TOGGLE);
            intent.putExtra(AppConstants.INTENT_ACTION_EXTRA, AppConstants.INTENT_ACTION_TOGGLE_POSITION);
            BroadcastManager.getInstance(LoginActivity.this).addIntent(intent);
        }
    };

    public LoginActivity() {
        positionFragment = PositionListFragment.newInstance();
    }

    private void setupSignInButton() {
        sign_in = (Button) findViewById(R.id.login_submit);
        if (sign_in != null) {
            sign_in.setOnClickListener(new View.OnClickListener() {
                @Override
                public void onClick(View v) {
                    ExLog.i(LoginActivity.this, TAG, "Logged in: " + eventName + " - " + courseName + " - " + positionName);
                    login();
                }
            });
        }
    }

    private void login() {
        DataStore dataStore = dataManager.getDataStore();
        dataStore.setEventUUID(mSelectedEventId);
        dataStore.setCourseUUID(mSelectedCourseAreaUUID);
        switchToRacingActivity();
    }

    private void switchToRacingActivity() {
        Intent intent = new Intent(LoginActivity.this, RacingActivity.class);
        intent.putExtra(AppConstants.COURSE_AREA_UUID_KEY, mSelectedCourseAreaUUID);
        intent.putExtra(AppConstants.EventIdTag, mSelectedEventId);
        startActivity(intent);
        finish();
    }

    private Serializable selectEvent(EventBase event) {
        final Serializable eventId = event.getId();
        eventName = event.getName();
        //TODO: explicitly set the header text of the fragment to this name
        selectEvent(eventId);
        loginListViews.getEventContainer().setHeaderText(eventName);
        return eventId;
    }

    // FIXME / DEPRECATED: only use the above setter for the whole event object
    @Deprecated
    private void selectEvent(Serializable eventId) {
        mSelectedEventId = eventId;
        ExLog.i(LoginActivity.this, LogEvent.EVENT_SELECTED, eventId.toString());
    }

    private void resetEvent() {
        mSelectedEventId = null;
        eventName = null;
        loginListViews.getEventContainer().setHeaderText("");
        resetCourseArea();
    }

    private boolean isEventSelected() {
        return (eventName != null && mSelectedEventId != null);
    }

    private void selectCourseArea(CourseArea courseArea) {
        courseName = courseArea.getName();
        mSelectedCourseAreaUUID = courseArea.getId();
        loginListViews.getAreaContainer().setHeaderText(courseName);
    }

    private boolean isCourseAreaSelected() {
        return (courseName != null && mSelectedCourseAreaUUID != null);
    }

    private void resetCourseArea() {
        courseName = null;
        mSelectedCourseAreaUUID = null;
        loginListViews.getAreaContainer().setHeaderText("");
        resetPosition();
    }

    private void selectPosition(LoginType type) {
        preferences.setLoginType(type);
        positionName = positionFragment.getAuthor().getName();
        String header = StringHelper.on(this).getAuthor(positionName);
        loginListViews.getPositionContainer().setHeaderText(header);
    }

    private boolean isPositionSelected() {
        return (positionName != null);
    }

    private void resetPosition() {
        positionName = null;
        loginListViews.getPositionContainer().setHeaderText("");
    }

    private void addAreaPositionListFragment() {
        resetPosition();
        updateSignInButtonState();
        if (getFragmentManager().findFragmentByTag(AreaPositionListFragmentTag) == null) {
            FragmentTransaction transaction = getFragmentManager().beginTransaction();
            transaction.replace(R.id.position_fragment, positionFragment, AreaPositionListFragmentTag);
            transaction.commitAllowingStateLoss();
        }
    }

    private void addCourseAreaListFragment(Serializable eventId) {
        resetCourseArea();
        updateSignInButtonState();
        FragmentTransaction transaction = getFragmentManager().beginTransaction();
        transaction.replace(R.id.area_fragment, CourseAreaListFragment.newInstance(eventId), CourseAreaListFragmentTag);
        transaction.commitAllowingStateLoss();
    }

    private void addEventListFragment() {
        resetEvent();
        FragmentTransaction transaction = getFragmentManager().beginTransaction();
        transaction.replace(R.id.event_fragment, EventListFragment.newInstance());
        transaction.commitAllowingStateLoss();
    }

    public ItemSelectedListener<CourseArea> getCourseAreaSelectionListener() {
        return courseAreaSelectionListener;
    }

    public ItemSelectedListener<EventBase> getEventSelectionListener() {
        return eventSelectionListener;
    }

    private void updateSignInButtonState() {
        if (sign_in == null) {
            return;
        }
        if (isValidForSignIn()) {
            sign_in.setEnabled(true);
        } else {
            sign_in.setEnabled(false);
        }
    }

    private boolean isValidForSignIn() {
        return isEventSelected() && isCourseAreaSelected() && isPositionSelected();
    }

    @Override
    public void onCreate(Bundle savedInstanceState) {
        super.onCreate(savedInstanceState);
        ExLog.i(this, TAG, "Starting Login: " + AppUtils.with(this).getBuildInfo());
        String[] addresses = NetworkHelper.getInstance(this).getLocalIpAddress();
        if (addresses != null) {
<<<<<<< HEAD
            int len = addresses.length;
            for (int i = 0; i < len; i++) {
                ExLog.i(this, TAG, "IP-Addresses: " + addresses[i]);
=======
            for (String address : addresses) {
                ExLog.i(this, TAG, "IP-Addresses: " + address);
>>>>>>> fd589d46
            }
        }

        // This is required to reactivate the loader manager after configuration change (screen rotation)
        getLoaderManager();

        dataManager = DataManager.create(this);
        DataStore dataStore = dataManager.getDataStore();

        // Check if the user has been logged in before and if so bring him directly to the racing activity
        mSelectedCourseAreaUUID = dataStore.getCourseUUID();
        mSelectedEventId = dataStore.getEventUUID();
        if (mSelectedEventId != null && mSelectedCourseAreaUUID != null) {
            if (preferences.getAccessToken() != null) {
                switchToRacingActivity();
            } else {
                startActivity(new Intent(this, PasswordActivity.class));
                finish();
            }
        }

        setContentView(R.layout.login_view);

        mReceiver = new IntentReceiver();

        // setup the login list views fragment
        loginListViews = new LoginListViews();
        FragmentTransaction transaction = getFragmentManager().beginTransaction();
        transaction.replace(R.id.login_listview, loginListViews);
<<<<<<< HEAD
        transaction.replace(R.id.login_onboarding, new LoginOnboarding());
=======
>>>>>>> fd589d46
        transaction.commitAllowingStateLoss();

        new AutoUpdater(this).notifyAfterUpdate();

        backdrop = findViewById(R.id.login_view_backdrop);

        if (!EulaHelper.with(this).isEulaAccepted()) {
            EulaHelper.with(this).showEulaDialog(R.style.AppTheme_AlertDialog);
        }

        if (!EulaHelper.with(this).isEulaAccepted()) {
            EulaHelper.with(this).showEulaDialog(R.style.AppTheme_AlertDialog);
        }
    }

    @Override
    public void onPositionSelected(LoginType type) {

        //FIXME: this is some kind of exception handling
        /*if (mSelectedCourseAreaUUID == null) {
            String toastText = getString(R.string.selected_course_area_lost);
            Toast.makeText(LoginActivity.this, toastText, Toast.LENGTH_LONG).show();
            ExLog.e(LoginActivity.this, TAG, "Course area reference was not set - cannot start racing activity.");
            return;
        }*/

        selectPosition(type);
        // prepare views after position selected

        if (loginListViews != null) {
            loginListViews.closeAll();
        }
        updateSignInButtonState();
    }

    @Override
    public void onResume() {
        super.onResume();

        IntentFilter filter = new IntentFilter();
        filter.addAction(AppConstants.INTENT_ACTION_RESET);
        filter.addAction(AppConstants.INTENT_ACTION_VALID_DATA);
        LocalBroadcastManager.getInstance(this).registerReceiver(mReceiver, filter);

<<<<<<< HEAD
        if (!TextUtils.isEmpty(AppPreferences.on(this).getServerBaseURL())) {
            resetData();
        } else {
            slideUpBackdropDelayed();
        }
=======
        BroadcastManager.getInstance(this).addIntent(new Intent(AppConstants.INTENT_ACTION_CHECK_LOGIN));
//        if (!TextUtils.isEmpty(AppPreferences.on(this).getServerBaseURL())) {
//            resetData();
//        } else {
//            BroadcastManager.getInstance(this).addIntent(new Intent(AppConstants.INTENT_ACTION_SHOW_LOGIN));
//        }
>>>>>>> fd589d46

        int resultCode = GooglePlayServicesUtil.isGooglePlayServicesAvailable(getApplicationContext());

        if (!BuildConfig.DEBUG) {
            if (resultCode != ConnectionResult.SUCCESS) {
                GooglePlayServicesUtil.getErrorDialog(resultCode, this, 1).show();
            }
        }

    }

    @Override
    public void onPause() {
        super.onPause();
        LocalBroadcastManager.getInstance(this).unregisterReceiver(mReceiver);
    }

    @Override
    public void onStop() {
        super.onStop();
        dismissProgressSpinner();
    }

    private void setupDataManager() {
        showProgressSpinner();

        DeviceConfigurationIdentifier identifier = new DeviceConfigurationIdentifierImpl(AppPreferences.on(getApplicationContext())
                .getDeviceIdentifier());

        LoaderCallbacks<?> configurationLoader = dataManager.createConfigurationLoader(identifier, new LoadClient<DeviceConfiguration>() {

            @Override
            public void onLoadFailed(Exception reason) {
                dismissProgressSpinner();

                if (reason instanceof FileNotFoundException) {
                    Toast.makeText(getApplicationContext(), getString(R.string.loading_configuration_not_found), Toast.LENGTH_LONG).show();
                    ExLog.w(LoginActivity.this, TAG, String.format("There seems to be no configuration for this device: %s", reason.toString()));
                } else {
                    Toast.makeText(getApplicationContext(), getString(R.string.loading_configuration_failed), Toast.LENGTH_LONG).show();
                    ExLog.ex(LoginActivity.this, TAG, reason);
                }

                slideUpBackdropDelayed();
            }

            @Override
            public void onLoadSucceeded(DeviceConfiguration configuration, boolean isCached) {
                dismissProgressSpinner();

                // this is our 'global' configuration, let's store it in app preferences
                PreferencesDeviceConfigurationLoader.wrap(configuration, preferences).store();

                Toast.makeText(LoginActivity.this, getString(R.string.loading_configuration_succeded), Toast.LENGTH_LONG).show();
                slideUpBackdropDelayed();
            }
        });

        if (!AppPreferences.on(this).isOfflineMode()) {
            // always reload the configuration...
            getLoaderManager().restartLoader(0, null, configurationLoader).forceLoad();
        } else {
            dismissProgressSpinner();
            slideUpBackdropDelayed();
        }
    }

    private void showProgressSpinner() {
        if (progressSpinner == null) {
            progressSpinner = findViewById(R.id.progress_spinner);
        }
        if (progressSpinner != null) {
            progressSpinner.setVisibility(View.VISIBLE);
        }
    }

    private void dismissProgressSpinner() {
        if (progressSpinner != null && progressSpinner.getVisibility() == View.VISIBLE) {
            progressSpinner.setVisibility(View.GONE);
        }
    }

    @Override
    public void onDialogNegativeButton(AttachedDialogFragment dialog) {

    }

    @Override
    public void onDialogPositiveButton(AttachedDialogFragment dialog) {

    }

    private void slideUpBackdropDelayed() {
        Handler handler = new Handler();
        Runnable runnable = new Runnable() {
            @Override
            public void run() {
                slideUpBackdrop();
            }
        };
        handler.postDelayed(runnable, 1000);
    }

    private void slideUpBackdrop() {
        final View loginView = findViewById(R.id.login_listview);
<<<<<<< HEAD
        loginView.setVisibility(View.GONE);
        final View onboardingView = findViewById(R.id.login_onboarding);
        onboardingView.setVisibility(View.GONE);

        ViewHelper.get(backdrop, R.id.backdrop_login).setVisibility(View.GONE);
        ViewHelper.get(backdrop, R.id.backdrop_onboarding).setVisibility(View.GONE);

        if (TextUtils.isEmpty(AppPreferences.on(this).getServerBaseURL())) {
            onboardingView.setVisibility(View.VISIBLE);
            ViewHelper.get(backdrop, R.id.backdrop_onboarding).setVisibility(View.VISIBLE);
        } else {
            loginView.setVisibility(View.VISIBLE);
            ViewHelper.get(backdrop, R.id.backdrop_login).setVisibility(View.VISIBLE);
        }

=======
>>>>>>> fd589d46
        // don't slide up if already up
        if (backdrop.getY() != 0) {
            return;
        }

        int upperRoom = backdrop.getHeight() + (backdrop.getHeight() / 5);
        View subTitle = ViewHelper.get(backdrop, R.id.backdrop_login);
        if (subTitle != null) {
            upperRoom = backdrop.getHeight() - subTitle.getHeight() - getResources().getDimensionPixelSize(R.dimen.default_padding_half);
        }
        ObjectAnimator frameAnimation = ObjectAnimator.ofFloat(backdrop, "y", 0, -upperRoom);
        ValueAnimator heightAnimation = ValueAnimator.ofInt(0, upperRoom);
        heightAnimation.addUpdateListener(new ValueAnimator.AnimatorUpdateListener() {
            @Override
            public void onAnimationUpdate(ValueAnimator valueAnimator) {
                int val = (Integer) valueAnimator.getAnimatedValue();
                ViewGroup.LayoutParams lpLogin = loginView.getLayoutParams();
                lpLogin.height = val;
                loginView.setLayoutParams(lpLogin);
<<<<<<< HEAD

                ViewGroup.LayoutParams lpOnboarding = onboardingView.getLayoutParams();
                lpOnboarding.height = val;
                onboardingView.setLayoutParams(lpOnboarding);
=======
>>>>>>> fd589d46
            }
        });

        Collection<Animator> animators = new ArrayList<>();
        animators.add(heightAnimation);
        animators.add(frameAnimation);
        animators.add(getAlphaRevAnimator(findViewById(R.id.backdrop_title)));
        animators.add(getAlphaAnimator(findViewById(R.id.gradient)));
<<<<<<< HEAD
        animators.add(getAlphaAnimator(findViewById(R.id.backdrop_login)));
        animators.add(getAlphaAnimator(findViewById(R.id.backdrop_onboarding)));
        animators.add(getAlphaAnimator(findViewById(R.id.button_bar)));
=======
>>>>>>> fd589d46

        AnimatorSet animatorSet = new AnimatorSet();
        animatorSet.playTogether(animators);
        animatorSet.setDuration(getResources().getInteger(android.R.integer.config_longAnimTime));
        animatorSet.setInterpolator(new AccelerateDecelerateInterpolator());
        animatorSet.addListener(new AnimatorSetListener());
        animatorSet.start();
    }

    private ObjectAnimator getAlphaAnimator(@NonNull Object target) {
        return ObjectAnimator.ofFloat(target, "alpha", 0f, 1f);
    }

    private ObjectAnimator getAlphaRevAnimator(@NonNull Object target) {
        return ObjectAnimator.ofFloat(target, "alpha", 1f, 0f);
    }

    private void resetData() {
        setupDataManager();

        addEventListFragment();

        FragmentTransaction transaction = getFragmentManager().beginTransaction();
        transaction.replace(R.id.area_fragment, new Fragment());
        transaction.replace(R.id.position_fragment, new Fragment());
        transaction.commit();
<<<<<<< HEAD
    }

    private class BackdropClick implements View.OnClickListener {
        @Override
        public void onClick(View view) {
            slideUpBackdrop();
        }
=======
>>>>>>> fd589d46
    }

    private class IntentReceiver extends BroadcastReceiver {

        @Override
        public void onReceive(Context context, Intent intent) {
            String action = intent.getAction();
<<<<<<< HEAD

            if (AppConstants.INTENT_ACTION_RESET.equals(action)) {
                resetData();
            }
        }
    }

    private class AnimatorSetListener implements Animator.AnimatorListener {

=======

            if (AppConstants.INTENT_ACTION_RESET.equals(action)) {
                resetData();
            } else if (AppConstants.INTENT_ACTION_VALID_DATA.equals(action)) {
                resetData();
            }
        }
    }

    private class AnimatorSetListener implements Animator.AnimatorListener {

>>>>>>> fd589d46
        private View submit;

        private AnimatorSetListener() {
            submit = findViewById(R.id.login_submit);
        }

        @Override
        public void onAnimationStart(Animator animation) {
            setAlpha(submit, 0f);
        }

        @Override
        public void onAnimationEnd(Animator animation) {
            if (submit != null) {
                submit.animate().alpha(1f).setDuration(getResources().getInteger(android.R.integer.config_shortAnimTime));
            }
        }

        @Override
        public void onAnimationCancel(Animator animation) {

        }

        @Override
        public void onAnimationRepeat(Animator animation) {
            setAlpha(submit, 0f);
        }

        private void setAlpha(View view, float alpha) {
            if (view != null) {
                view.setAlpha(alpha);
            }
        }
    }
}<|MERGE_RESOLUTION|>--- conflicted
+++ resolved
@@ -21,7 +21,6 @@
 import android.os.Handler;
 import android.support.annotation.NonNull;
 import android.support.v4.content.LocalBroadcastManager;
-import android.text.TextUtils;
 import android.view.View;
 import android.view.ViewGroup;
 import android.view.animation.AccelerateDecelerateInterpolator;
@@ -53,7 +52,6 @@
 import com.sap.sailing.racecommittee.app.domain.configuration.impl.PreferencesDeviceConfigurationLoader;
 import com.sap.sailing.racecommittee.app.logging.LogEvent;
 import com.sap.sailing.racecommittee.app.ui.fragments.LoginListViews;
-import com.sap.sailing.racecommittee.app.ui.fragments.LoginOnboarding;
 import com.sap.sailing.racecommittee.app.ui.fragments.dialogs.AttachedDialogFragment;
 import com.sap.sailing.racecommittee.app.ui.fragments.dialogs.DialogListenerHost;
 import com.sap.sailing.racecommittee.app.ui.fragments.lists.CourseAreaListFragment;
@@ -283,14 +281,8 @@
         ExLog.i(this, TAG, "Starting Login: " + AppUtils.with(this).getBuildInfo());
         String[] addresses = NetworkHelper.getInstance(this).getLocalIpAddress();
         if (addresses != null) {
-<<<<<<< HEAD
-            int len = addresses.length;
-            for (int i = 0; i < len; i++) {
-                ExLog.i(this, TAG, "IP-Addresses: " + addresses[i]);
-=======
             for (String address : addresses) {
                 ExLog.i(this, TAG, "IP-Addresses: " + address);
->>>>>>> fd589d46
             }
         }
 
@@ -320,19 +312,11 @@
         loginListViews = new LoginListViews();
         FragmentTransaction transaction = getFragmentManager().beginTransaction();
         transaction.replace(R.id.login_listview, loginListViews);
-<<<<<<< HEAD
-        transaction.replace(R.id.login_onboarding, new LoginOnboarding());
-=======
->>>>>>> fd589d46
         transaction.commitAllowingStateLoss();
 
         new AutoUpdater(this).notifyAfterUpdate();
 
         backdrop = findViewById(R.id.login_view_backdrop);
-
-        if (!EulaHelper.with(this).isEulaAccepted()) {
-            EulaHelper.with(this).showEulaDialog(R.style.AppTheme_AlertDialog);
-        }
 
         if (!EulaHelper.with(this).isEulaAccepted()) {
             EulaHelper.with(this).showEulaDialog(R.style.AppTheme_AlertDialog);
@@ -368,20 +352,12 @@
         filter.addAction(AppConstants.INTENT_ACTION_VALID_DATA);
         LocalBroadcastManager.getInstance(this).registerReceiver(mReceiver, filter);
 
-<<<<<<< HEAD
-        if (!TextUtils.isEmpty(AppPreferences.on(this).getServerBaseURL())) {
-            resetData();
-        } else {
-            slideUpBackdropDelayed();
-        }
-=======
         BroadcastManager.getInstance(this).addIntent(new Intent(AppConstants.INTENT_ACTION_CHECK_LOGIN));
 //        if (!TextUtils.isEmpty(AppPreferences.on(this).getServerBaseURL())) {
 //            resetData();
 //        } else {
 //            BroadcastManager.getInstance(this).addIntent(new Intent(AppConstants.INTENT_ACTION_SHOW_LOGIN));
 //        }
->>>>>>> fd589d46
 
         int resultCode = GooglePlayServicesUtil.isGooglePlayServicesAvailable(getApplicationContext());
 
@@ -487,24 +463,6 @@
 
     private void slideUpBackdrop() {
         final View loginView = findViewById(R.id.login_listview);
-<<<<<<< HEAD
-        loginView.setVisibility(View.GONE);
-        final View onboardingView = findViewById(R.id.login_onboarding);
-        onboardingView.setVisibility(View.GONE);
-
-        ViewHelper.get(backdrop, R.id.backdrop_login).setVisibility(View.GONE);
-        ViewHelper.get(backdrop, R.id.backdrop_onboarding).setVisibility(View.GONE);
-
-        if (TextUtils.isEmpty(AppPreferences.on(this).getServerBaseURL())) {
-            onboardingView.setVisibility(View.VISIBLE);
-            ViewHelper.get(backdrop, R.id.backdrop_onboarding).setVisibility(View.VISIBLE);
-        } else {
-            loginView.setVisibility(View.VISIBLE);
-            ViewHelper.get(backdrop, R.id.backdrop_login).setVisibility(View.VISIBLE);
-        }
-
-=======
->>>>>>> fd589d46
         // don't slide up if already up
         if (backdrop.getY() != 0) {
             return;
@@ -524,13 +482,6 @@
                 ViewGroup.LayoutParams lpLogin = loginView.getLayoutParams();
                 lpLogin.height = val;
                 loginView.setLayoutParams(lpLogin);
-<<<<<<< HEAD
-
-                ViewGroup.LayoutParams lpOnboarding = onboardingView.getLayoutParams();
-                lpOnboarding.height = val;
-                onboardingView.setLayoutParams(lpOnboarding);
-=======
->>>>>>> fd589d46
             }
         });
 
@@ -539,12 +490,6 @@
         animators.add(frameAnimation);
         animators.add(getAlphaRevAnimator(findViewById(R.id.backdrop_title)));
         animators.add(getAlphaAnimator(findViewById(R.id.gradient)));
-<<<<<<< HEAD
-        animators.add(getAlphaAnimator(findViewById(R.id.backdrop_login)));
-        animators.add(getAlphaAnimator(findViewById(R.id.backdrop_onboarding)));
-        animators.add(getAlphaAnimator(findViewById(R.id.button_bar)));
-=======
->>>>>>> fd589d46
 
         AnimatorSet animatorSet = new AnimatorSet();
         animatorSet.playTogether(animators);
@@ -571,16 +516,6 @@
         transaction.replace(R.id.area_fragment, new Fragment());
         transaction.replace(R.id.position_fragment, new Fragment());
         transaction.commit();
-<<<<<<< HEAD
-    }
-
-    private class BackdropClick implements View.OnClickListener {
-        @Override
-        public void onClick(View view) {
-            slideUpBackdrop();
-        }
-=======
->>>>>>> fd589d46
     }
 
     private class IntentReceiver extends BroadcastReceiver {
@@ -588,17 +523,6 @@
         @Override
         public void onReceive(Context context, Intent intent) {
             String action = intent.getAction();
-<<<<<<< HEAD
-
-            if (AppConstants.INTENT_ACTION_RESET.equals(action)) {
-                resetData();
-            }
-        }
-    }
-
-    private class AnimatorSetListener implements Animator.AnimatorListener {
-
-=======
 
             if (AppConstants.INTENT_ACTION_RESET.equals(action)) {
                 resetData();
@@ -610,7 +534,6 @@
 
     private class AnimatorSetListener implements Animator.AnimatorListener {
 
->>>>>>> fd589d46
         private View submit;
 
         private AnimatorSetListener() {
