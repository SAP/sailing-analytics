--- conflicted
+++ resolved
@@ -138,16 +138,7 @@
         super.onCreate(savedInstanceState);
 
         setContentView(R.layout.login_view);
-<<<<<<< HEAD
-=======
         setSupportProgressBarIndeterminateVisibility(false);
-
-        Toolbar toolbar = (Toolbar) findViewById(R.id.toolbar);
-        if (toolbar != null) {
-            setSupportActionBar(toolbar);
-            mProgressSpinner = (ProgressBar) findViewById(R.id.progress_spinner);
-        }
->>>>>>> 69cea739
 
 //        addEventListFragment();
 
@@ -327,4 +318,4 @@
         addCourseAreaListFragment(eventId);
     }
 
-}
+}