package com.sap.sailing.racecommittee.app.ui.fragments.lists;

import android.app.Activity;
import android.os.Bundle;
import android.support.v4.app.LoaderManager.LoaderCallbacks;

import com.sap.sailing.domain.base.CourseArea;
import com.sap.sailing.racecommittee.app.AppConstants;
import com.sap.sailing.racecommittee.app.AppPreferences;
import com.sap.sailing.racecommittee.app.data.ReadonlyDataManager;
import com.sap.sailing.racecommittee.app.data.loaders.DataLoaderResult;
import com.sap.sailing.racecommittee.app.ui.adapters.checked.CheckedItem;
import com.sap.sailing.racecommittee.app.ui.fragments.lists.selection.CourseAreaSelectedListenerHost;
import com.sap.sailing.racecommittee.app.ui.fragments.lists.selection.ItemSelectedListener;

<<<<<<< HEAD
import android.app.Activity;
import android.os.Bundle;
import android.support.annotation.Nullable;
import android.support.v4.app.LoaderManager.LoaderCallbacks;
=======
import java.io.Serializable;
import java.util.Collection;
import java.util.List;
>>>>>>> 12931cca

public class CourseAreaListFragment extends NamedListFragment<CourseArea> {
    private static final String PARAM_SELECTED_ID = "SELECTED_ID";
    private Serializable parentEventId;

    public static CourseAreaListFragment newInstance(Serializable eventId, @Nullable final String selectedId) {
        CourseAreaListFragment fragment = new CourseAreaListFragment();
        Bundle args = new Bundle();
<<<<<<< HEAD
        args.putSerializable(AppConstants.EventIdTag, eventId);
        args.putSerializable(PARAM_SELECTED_ID, selectedId);
=======
        args.putSerializable(AppConstants.EXTRA_EVENT_ID, eventId);
>>>>>>> 12931cca
        fragment.setArguments(args);
        return fragment;
    }

    @Override
    public void onCreate(Bundle savedInstanceState) {
        super.onCreate(savedInstanceState);
        parentEventId = getArguments().getSerializable(AppConstants.EXTRA_EVENT_ID);
    }

    @Override
    protected ItemSelectedListener<CourseArea> attachListener(Activity activity) {
        if (activity instanceof CourseAreaSelectedListenerHost) {
            CourseAreaSelectedListenerHost listener = (CourseAreaSelectedListenerHost) activity;
            return listener.getCourseAreaSelectionListener();
        }

        throw new IllegalStateException(String.format("%s cannot be attached to a instance of %s",
                CourseAreaListFragment.class.getName(), activity.getClass().getName()));
    }

    @Override
    protected LoaderCallbacks<DataLoaderResult<Collection<CourseArea>>> createLoaderCallbacks(
            ReadonlyDataManager manager) {
        return manager.createCourseAreasLoader(parentEventId, this);
    }

    @Override
    public void onLoadSucceeded(Collection<CourseArea> data, boolean isCached) {
        super.onLoadSucceeded(data, isCached);

        for (CheckedItem item : checkedItems) {
            item.setDisabled(true);
        }

        List<String> courses = AppPreferences.on(getActivity()).getManagedCourseAreaNames();
        for (CheckedItem item : checkedItems) {
            for (String allowedCourse : courses) {
                if ("*".equals(allowedCourse) || allowedCourse.equals(item.getText())) {
                    item.setDisabled(false);
                }
            }
        }
        final Bundle arguments = getArguments();
        if (arguments != null && mSelectedIndex == -1) {
            final String eventId = arguments.getString(PARAM_SELECTED_ID);
            for (CourseArea area : data) {
                if (area.getId().toString().equals(eventId)) {
                    selectEvent(area);
                }
            }
        }
    }

    @Override
    public DialogResultListener getListener() {
        return (DialogResultListener) getActivity();
    }
}<|MERGE_RESOLUTION|>--- conflicted
+++ resolved
@@ -13,30 +13,18 @@
 import com.sap.sailing.racecommittee.app.ui.fragments.lists.selection.CourseAreaSelectedListenerHost;
 import com.sap.sailing.racecommittee.app.ui.fragments.lists.selection.ItemSelectedListener;
 
-<<<<<<< HEAD
-import android.app.Activity;
-import android.os.Bundle;
-import android.support.annotation.Nullable;
-import android.support.v4.app.LoaderManager.LoaderCallbacks;
-=======
 import java.io.Serializable;
 import java.util.Collection;
 import java.util.List;
->>>>>>> 12931cca
 
 public class CourseAreaListFragment extends NamedListFragment<CourseArea> {
-    private static final String PARAM_SELECTED_ID = "SELECTED_ID";
+
     private Serializable parentEventId;
 
-    public static CourseAreaListFragment newInstance(Serializable eventId, @Nullable final String selectedId) {
+    public static CourseAreaListFragment newInstance(Serializable eventId) {
         CourseAreaListFragment fragment = new CourseAreaListFragment();
         Bundle args = new Bundle();
-<<<<<<< HEAD
-        args.putSerializable(AppConstants.EventIdTag, eventId);
-        args.putSerializable(PARAM_SELECTED_ID, selectedId);
-=======
         args.putSerializable(AppConstants.EXTRA_EVENT_ID, eventId);
->>>>>>> 12931cca
         fragment.setArguments(args);
         return fragment;
     }
@@ -80,15 +68,6 @@
                 }
             }
         }
-        final Bundle arguments = getArguments();
-        if (arguments != null && mSelectedIndex == -1) {
-            final String eventId = arguments.getString(PARAM_SELECTED_ID);
-            for (CourseArea area : data) {
-                if (area.getId().toString().equals(eventId)) {
-                    selectEvent(area);
-                }
-            }
-        }
     }
 
     @Override
