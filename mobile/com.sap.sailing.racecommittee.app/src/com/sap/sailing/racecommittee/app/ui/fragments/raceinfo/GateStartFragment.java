package com.sap.sailing.racecommittee.app.ui.fragments.raceinfo;

import android.app.Activity;
import android.content.Context;
import android.os.Bundle;
import android.support.annotation.Nullable;
import android.text.Editable;
import android.text.InputFilter;
import android.text.TextUtils;
import android.text.TextWatcher;
import android.view.LayoutInflater;
import android.view.View;
import android.view.View.OnClickListener;
import android.view.ViewGroup;
import android.view.inputmethod.InputMethodManager;
import android.widget.EditText;
import android.widget.NumberPicker;
import android.widget.TextView;
import com.sap.sailing.android.shared.util.ViewHolder;
import com.sap.sailing.domain.abstractlog.race.state.racingprocedure.gate.GateStartRacingProcedure;
import com.sap.sailing.racecommittee.app.AppConstants;
import com.sap.sailing.racecommittee.app.AppPreferences;
import com.sap.sailing.racecommittee.app.R;
import com.sap.sailing.racecommittee.app.utils.ThemeHelper;
import com.sap.sse.common.impl.MillisecondsTimePoint;

public class GateStartFragment {

    private final static int ONE_MINUTE_MILLISECONDS = 60000;
    private final static String START_MODE = "startMode";
    private final static String NAT = "nationality";
    private final static String NUM = "number";

    public static void hideKeyboard(Activity activity) {
        View view = activity.getCurrentFocus();
        if (view != null) {
            InputMethodManager manager = (InputMethodManager) activity.getSystemService(Context.INPUT_METHOD_SERVICE);
            manager.hideSoftInputFromWindow(view.getWindowToken(), 0);
        }
    }

    public static class Pathfinder extends BaseFragment {

        private EditText mNat;
        private EditText mNum;
        private View mHeader;
        private View mButton;

        public static Pathfinder newInstance() {
            return newInstance(0, null, null);
        }

        public static Pathfinder newInstance(int startMode) {
            return newInstance(startMode, null, null);
        }

        public static Pathfinder newInstance(String nat, String num) {
            return newInstance(0, nat, num);
        }

        public static Pathfinder newInstance(int startMode, String nat, String num) {
            Pathfinder fragment = new Pathfinder();
            Bundle args = new Bundle();
            args.putInt(START_MODE, startMode);
            args.putString(NAT, nat);
            args.putString(NUM, num);
            fragment.setArguments(args);
            return fragment;
        }

        @Override
        public View onCreateView(LayoutInflater inflater, ViewGroup container, Bundle savedInstanceState) {
            final View layout = LayoutInflater.from(getActivity()).inflate(
                R.layout.race_schedule_procedure_gate_start_pathfinder, container, false);

            mNat = ViewHolder.get(layout, R.id.pathfinder_nat);
            mNum = ViewHolder.get(layout, R.id.pathfinder_num);
            mHeader = ViewHolder.get(layout, R.id.header_text);
            mButton = ViewHolder.get(layout, R.id.set_path_finder);

            if (getArguments() != null) {
                if (mNat != null) {
                    mNat.setText(getArguments().getString(NAT));
                    mNat.setFilters(new InputFilter[] { new InputFilter.AllCaps(), new InputFilter.LengthFilter(3) });
                    mNat.addTextChangedListener(new TextWatcher() {
                        @Override
                        public void beforeTextChanged(CharSequence s, int start, int count, int after) {
                            // nothing
                        }

                        @Override
                        public void onTextChanged(CharSequence s, int start, int before, int count) {
                            // nothing
                        }

                        @Override
                        public void afterTextChanged(Editable s) {
                            layout.setTag(R.id.pathfinder_nat, s.length() != 0);
                            enableSetButton(layout, mButton);
                        }
                    });
                }

                if (mNum != null) {
                    mNum.setText(getArguments().getString(NUM));
                    mNum.setFilters(new InputFilter[] { new InputFilter.LengthFilter(4) });
                    mNum.addTextChangedListener(new TextWatcher() {
                        @Override
                        public void beforeTextChanged(CharSequence s, int start, int count, int after) {
                            // nothing
                        }

                        @Override
                        public void onTextChanged(CharSequence s, int start, int before, int count) {
                            // nothing
                        }

                        @Override
                        public void afterTextChanged(Editable s) {
                            layout.setTag(R.id.pathfinder_num, s.length() != 0);
                            enableSetButton(layout, mButton);
                        }
                    });
                }
            }

            if (mHeader != null) {
                mHeader.setOnClickListener(new OnClickListener() {

                    @Override
                    public void onClick(View v) {
                        replaceFragment(StartProcedureFragment.newInstance(0));
                    }
                });
            }

            return layout;
        }

        @Override
        public void onActivityCreated(Bundle savedInstanceState) {
            super.onActivityCreated(savedInstanceState);

            if (getArguments() != null) {
                if (getArguments().getInt(START_MODE, 0) != 0) {
                    if (getView() != null) {
                        View header = ViewHolder.get(getView(), R.id.header);
                        if (header != null) {
                            header.setVisibility(View.GONE);
                        }
                    }
                }
            }

            final GateStartRacingProcedure procedure = getRaceState().getTypedRacingProcedure();
            if (mNat != null && TextUtils.isEmpty(mNat.getText())) {
                mNat.setText(extractPosition(0, procedure.getPathfinder()));
            }
            if (mNum != null && TextUtils.isEmpty(mNum.getText())) {
                mNum.setText(extractPosition(1, procedure.getPathfinder()));
            }

            if (mButton != null) {
                mButton.setOnClickListener(new OnClickListener() {

                    @Override
                    public void onClick(View v) {
                        hideKeyboard(getActivity());
                        String nation = "";
                        if (mNat != null) {
                            nation = mNat.getText().toString();
                        }
                        String number = "";
                        if (mNum != null) {
                            number = mNum.getText().toString();
                        }
                        procedure.setPathfinder(MillisecondsTimePoint.now(), String.format("%s%s", nation, number));
                        if (getArguments() != null && getArguments().getInt(START_MODE, 0) == 0) {
                            replaceFragment(Timing.newInstance(nation, number));
                        } else {
                            replaceFragment(Timing.newInstance(1, nation, number), R.id.race_frame);
                        }
                    }
                });

                if (!TextUtils.isEmpty(mNat.getText()) && !TextUtils.isEmpty(mNum.getText())) {
                    mButton.setEnabled(true);
                }
            }
        }

        private String extractPosition(int pos, String string) {
            if (!TextUtils.isEmpty(string)) {
                String[] split = string.split("(?<=\\D)(?=\\d)|(?<=\\d)(?=\\D)");
                if (split.length == 2) {
                    return split[pos];
                }
            }
            return null;
        }

        private void enableSetButton(View view, View button) {
            if (view != null && view.getTag(R.id.pathfinder_nat) != null && view.getTag(R.id.pathfinder_num) != null) {
                button.setEnabled(
                    (Boolean) view.getTag(R.id.pathfinder_nat) && (Boolean) view.getTag(R.id.pathfinder_num));
            }
        }
    }

    public static class Timing extends BaseFragment {

        private final static String START_MODE = "startMode";

        private final int MIN_VALUE = 0;
        private final int MAX_VALUE = 60;

        private TextView mTotalTime;
        private NumberPicker mTimeLaunch;
        private NumberPicker mTimeGolf;
        private GateStartRacingProcedure mProcedure;

        public static Timing newInstance(String nat, String num) {
            return newInstance(0, nat, num);
        }

        public static Timing newInstance(int startMode, String nat, String num) {
            Timing fragment = new Timing();
            Bundle args = new Bundle();
            args.putInt(START_MODE, startMode);
            args.putString(NAT, nat);
            args.putString(NUM, num);
            fragment.setArguments(args);
            return fragment;
        }

        @Override
        public View onCreateView(LayoutInflater inflater, ViewGroup container, Bundle savedInstanceState) {
            View layout = LayoutInflater.from(getActivity())
                .inflate(R.layout.race_schedule_procedure_gate_start_timing, container, false);

            View caption = ViewHolder.get(layout, R.id.header_text);
            if (caption != null) {
                caption.setOnClickListener(new OnClickListener() {

                    @Override
                    public void onClick(View v) {
                        replaceFragment(Pathfinder
                            .newInstance(getArguments().getString(NAT, null), getArguments().getString(NUM, null)));
                    }
                });
            }

            View additional = ViewHolder.get(layout, R.id.addition_golf_time);
            if (additional != null) {
                if (AppPreferences.on(getActivity()).getGateStartHasAdditionalGolfDownTime()) {
                    additional.setVisibility(View.VISIBLE);
                }
            }

            return layout;
        }

        @Override
        public void onActivityCreated(Bundle savedInstanceState) {
            super.onActivityCreated(savedInstanceState);

            if (getArguments() != null) {
                if (getArguments().getInt(START_MODE, 0) != 0) {
                    if (getView() != null) {
                        View header = getView().findViewById(R.id.header);
                        if (header != null) {
                            header.setVisibility(View.GONE);
                        }
                    }
                }
            }
<<<<<<< HEAD
            final TextView totalTimeText = (TextView) getActivity().findViewById(R.id.total_time_text);
            final NumberPicker time_launch = (NumberPicker) getActivity().findViewById(R.id.time_launch);
            final NumberPicker time_golf = (NumberPicker) getActivity().findViewById(R.id.time_golf);
            ThemeHelper
                .setPickerTextColor(getActivity(), time_launch, ThemeHelper.getColor(getActivity(), R.attr.white));
            ThemeHelper.setPickerTextColor(getActivity(), time_golf, ThemeHelper.getColor(getActivity(), R.attr.white));
            if (time_launch != null) {
                time_launch.setMinValue(MIN_VALUE);
                time_launch.setMaxValue(MAX_VALUE);
                time_launch.setWrapSelectorWheel(false);
                int value = (int) GateStartRacingProcedure.DefaultGateLaunchStopTime / ONE_MINUTE_MILLISECONDS;
                time_launch.setValue(value);
                time_launch.setOnValueChangedListener(new NumberPicker.OnValueChangeListener() {
=======

            mTotalTime = (TextView) getActivity().findViewById(R.id.total_time_text);
            mTimeLaunch = (NumberPicker) getActivity().findViewById(R.id.time_launch);
            mTimeGolf = (NumberPicker) getActivity().findViewById(R.id.time_golf);
            mProcedure = getRaceState().getTypedRacingProcedure();
            ThemeHelper.setPickerTextColor(getActivity(), mTimeLaunch, ThemeHelper.getColor(getActivity(), R.attr.white));
            ThemeHelper.setPickerTextColor(getActivity(), mTimeGolf, ThemeHelper.getColor(getActivity(), R.attr.white));

            setTimeLaunchWidget();
            setTimeGolfWidget();
            setButton();
        }

        private void setTimeLaunchWidget() {
            if (mTimeLaunch != null) {
                mTimeLaunch.setMinValue(MIN_VALUE);
                mTimeLaunch.setMaxValue(MAX_VALUE);
                mTimeLaunch.setWrapSelectorWheel(false);
                int value = (int) (mProcedure.getGateLaunchStopTime() / ONE_MINUTE_MILLISECONDS);
                mTimeLaunch.setValue(value);
                mTimeLaunch.setOnValueChangedListener(new NumberPicker.OnValueChangeListener() {
>>>>>>> eb907f79
                    @Override
                    public void onValueChange(NumberPicker picker, int oldVal, int newVal) {
                        mTotalTime.setText("" + (newVal + mTimeGolf.getValue()));
                    }
                });
            }
        }

<<<<<<< HEAD
            if (time_golf != null) {
                time_golf.setMinValue(MIN_VALUE);
                time_golf.setMaxValue(MAX_VALUE);
                time_golf.setWrapSelectorWheel(false);
                int value = (int) GateStartRacingProcedure.DefaultGolfDownTime / ONE_MINUTE_MILLISECONDS;
                time_golf.setValue(value);
                time_golf.setOnValueChangedListener(new NumberPicker.OnValueChangeListener() {
=======
        private void setTimeGolfWidget() {
            if (mTimeGolf != null) {
                mTimeGolf.setMinValue(MIN_VALUE);
                mTimeGolf.setMaxValue(MAX_VALUE);
                mTimeGolf.setWrapSelectorWheel(false);
                int value = (int) (mProcedure.getGolfDownTime() / ONE_MINUTE_MILLISECONDS);
                mTimeGolf.setValue(value);
                mTimeGolf.setOnValueChangedListener(new NumberPicker.OnValueChangeListener() {
>>>>>>> eb907f79
                    @Override
                    public void onValueChange(NumberPicker picker, int oldVal, int newVal) {
                        int launch = 0;
                        if (mTimeLaunch != null) {
                            launch = mTimeLaunch.getValue();
                        }
                        mTotalTime.setText("" + (newVal + launch));
                    }
                });
                int launch = 0;
                if (mTimeLaunch != null) {
                    launch = mTimeLaunch.getValue();
                }
                mTotalTime.setText("" + (launch + mTimeGolf.getValue()));
            }
        }

        private void setButton() {
            View button = getActivity().findViewById(R.id.set_gate_time);
            if (button != null) {
                button.setOnClickListener(new OnClickListener() {

                    @Override
                    public void onClick(View v) {
                        hideKeyboard(getActivity());
                        long launch = 0;
                        long golf = 0;

<<<<<<< HEAD
                        if (time_launch != null) {
                            launch = (time_launch.getValue()) * ONE_MINUTE_MILLISECONDS;
                        }
                        if (time_golf != null) {
                            golf = (time_golf.getValue()) * ONE_MINUTE_MILLISECONDS;
=======
                        if (mTimeLaunch != null) {
                            launch = mTimeLaunch.getValue() * ONE_MINUTE_MILLISECONDS;
                        }
                        if (mTimeGolf != null) {
                            golf = mTimeGolf.getValue() * ONE_MINUTE_MILLISECONDS;

>>>>>>> eb907f79
                        }

                        GateStartRacingProcedure procedure = getRaceState().getTypedRacingProcedure();
                        procedure.setGateLineOpeningTimes(MillisecondsTimePoint.now(), launch, golf);
                        if (getArguments() != null && getArguments().getInt(START_MODE, 0) == 0) {
                            openMainScheduleFragment();
                        } else {
                            sendIntent(AppConstants.INTENT_ACTION_SHOW_MAIN_CONTENT);
                        }
                    }
                });
            }
        }
    }
}<|MERGE_RESOLUTION|>--- conflicted
+++ resolved
@@ -274,21 +274,6 @@
                     }
                 }
             }
-<<<<<<< HEAD
-            final TextView totalTimeText = (TextView) getActivity().findViewById(R.id.total_time_text);
-            final NumberPicker time_launch = (NumberPicker) getActivity().findViewById(R.id.time_launch);
-            final NumberPicker time_golf = (NumberPicker) getActivity().findViewById(R.id.time_golf);
-            ThemeHelper
-                .setPickerTextColor(getActivity(), time_launch, ThemeHelper.getColor(getActivity(), R.attr.white));
-            ThemeHelper.setPickerTextColor(getActivity(), time_golf, ThemeHelper.getColor(getActivity(), R.attr.white));
-            if (time_launch != null) {
-                time_launch.setMinValue(MIN_VALUE);
-                time_launch.setMaxValue(MAX_VALUE);
-                time_launch.setWrapSelectorWheel(false);
-                int value = (int) GateStartRacingProcedure.DefaultGateLaunchStopTime / ONE_MINUTE_MILLISECONDS;
-                time_launch.setValue(value);
-                time_launch.setOnValueChangedListener(new NumberPicker.OnValueChangeListener() {
-=======
 
             mTotalTime = (TextView) getActivity().findViewById(R.id.total_time_text);
             mTimeLaunch = (NumberPicker) getActivity().findViewById(R.id.time_launch);
@@ -310,7 +295,6 @@
                 int value = (int) (mProcedure.getGateLaunchStopTime() / ONE_MINUTE_MILLISECONDS);
                 mTimeLaunch.setValue(value);
                 mTimeLaunch.setOnValueChangedListener(new NumberPicker.OnValueChangeListener() {
->>>>>>> eb907f79
                     @Override
                     public void onValueChange(NumberPicker picker, int oldVal, int newVal) {
                         mTotalTime.setText("" + (newVal + mTimeGolf.getValue()));
@@ -319,15 +303,6 @@
             }
         }
 
-<<<<<<< HEAD
-            if (time_golf != null) {
-                time_golf.setMinValue(MIN_VALUE);
-                time_golf.setMaxValue(MAX_VALUE);
-                time_golf.setWrapSelectorWheel(false);
-                int value = (int) GateStartRacingProcedure.DefaultGolfDownTime / ONE_MINUTE_MILLISECONDS;
-                time_golf.setValue(value);
-                time_golf.setOnValueChangedListener(new NumberPicker.OnValueChangeListener() {
-=======
         private void setTimeGolfWidget() {
             if (mTimeGolf != null) {
                 mTimeGolf.setMinValue(MIN_VALUE);
@@ -336,7 +311,6 @@
                 int value = (int) (mProcedure.getGolfDownTime() / ONE_MINUTE_MILLISECONDS);
                 mTimeGolf.setValue(value);
                 mTimeGolf.setOnValueChangedListener(new NumberPicker.OnValueChangeListener() {
->>>>>>> eb907f79
                     @Override
                     public void onValueChange(NumberPicker picker, int oldVal, int newVal) {
                         int launch = 0;
@@ -365,20 +339,12 @@
                         long launch = 0;
                         long golf = 0;
 
-<<<<<<< HEAD
-                        if (time_launch != null) {
-                            launch = (time_launch.getValue()) * ONE_MINUTE_MILLISECONDS;
-                        }
-                        if (time_golf != null) {
-                            golf = (time_golf.getValue()) * ONE_MINUTE_MILLISECONDS;
-=======
                         if (mTimeLaunch != null) {
                             launch = mTimeLaunch.getValue() * ONE_MINUTE_MILLISECONDS;
                         }
                         if (mTimeGolf != null) {
                             golf = mTimeGolf.getValue() * ONE_MINUTE_MILLISECONDS;
 
->>>>>>> eb907f79
                         }
 
                         GateStartRacingProcedure procedure = getRaceState().getTypedRacingProcedure();
