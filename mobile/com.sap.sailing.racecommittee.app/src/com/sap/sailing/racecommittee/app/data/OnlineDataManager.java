package com.sap.sailing.racecommittee.app.data;

import java.io.Serializable;
import java.net.MalformedURLException;
import java.net.URL;
import java.util.ArrayList;
import java.util.Collection;
import java.util.List;
import java.util.concurrent.Callable;

import android.app.LoaderManager.LoaderCallbacks;
import android.content.Context;
import android.content.Loader;
import android.os.Bundle;
import android.util.Log;

import com.sap.sailing.android.shared.logging.ExLog;
import com.sap.sailing.android.shared.services.sending.MessageSendingService;
import com.sap.sailing.domain.abstractlog.race.SimpleRaceLogIdentifier;
import com.sap.sailing.domain.abstractlog.race.impl.SimpleRaceLogIdentifierImpl;
import com.sap.sailing.domain.base.Competitor;
import com.sap.sailing.domain.base.CourseArea;
import com.sap.sailing.domain.base.CourseBase;
import com.sap.sailing.domain.base.EventBase;
import com.sap.sailing.domain.base.Mark;
import com.sap.sailing.domain.base.SharedDomainFactory;
import com.sap.sailing.domain.base.configuration.ConfigurationLoader;
import com.sap.sailing.domain.base.configuration.DeviceConfiguration;
import com.sap.sailing.domain.base.configuration.DeviceConfigurationIdentifier;
import com.sap.sailing.domain.base.configuration.RegattaConfiguration;
import com.sap.sailing.domain.base.impl.RaceColumnFactorImpl;
import com.sap.sailing.domain.common.racelog.RaceLogServletConstants;
import com.sap.sailing.racecommittee.app.AppConstants;
import com.sap.sailing.racecommittee.app.AppPreferences;
import com.sap.sailing.racecommittee.app.data.clients.LoadClient;
import com.sap.sailing.racecommittee.app.data.handlers.CompetitorsDataHandler;
import com.sap.sailing.racecommittee.app.data.handlers.CourseBaseHandler;
import com.sap.sailing.racecommittee.app.data.handlers.DataHandler;
import com.sap.sailing.racecommittee.app.data.handlers.EventsDataHandler;
import com.sap.sailing.racecommittee.app.data.handlers.ManagedRacesDataHandler;
import com.sap.sailing.racecommittee.app.data.handlers.MarksDataHandler;
import com.sap.sailing.racecommittee.app.data.handlers.NullDataHandler;
import com.sap.sailing.racecommittee.app.data.loaders.DataLoaderCallbacks;
import com.sap.sailing.racecommittee.app.data.loaders.DataLoaderCallbacks.LoaderCreator;
import com.sap.sailing.racecommittee.app.data.loaders.DataLoaderResult;
import com.sap.sailing.racecommittee.app.data.loaders.ImmediateDataLoaderCallbacks;
import com.sap.sailing.racecommittee.app.data.loaders.OnlineDataLoader;
import com.sap.sailing.racecommittee.app.data.parsers.CompetitorsDataParser;
import com.sap.sailing.racecommittee.app.data.parsers.CourseBaseParser;
import com.sap.sailing.racecommittee.app.data.parsers.DataParser;
import com.sap.sailing.racecommittee.app.data.parsers.DeviceConfigurationParser;
import com.sap.sailing.racecommittee.app.data.parsers.EventsDataParser;
import com.sap.sailing.racecommittee.app.data.parsers.ManagedRacesDataParser;
import com.sap.sailing.racecommittee.app.data.parsers.MarksDataParser;
import com.sap.sailing.racecommittee.app.data.parsers.RaceColumnsParser;
import com.sap.sailing.racecommittee.app.domain.CoursePosition;
import com.sap.sailing.racecommittee.app.domain.ManagedRace;
import com.sap.sailing.racecommittee.app.domain.ManagedRaceIdentifier;
import com.sap.sailing.racecommittee.app.domain.configuration.impl.PreferencesRegattaConfigurationLoader;
import com.sap.sailing.racecommittee.app.domain.impl.FleetIdentifierImpl;
import com.sap.sailing.racecommittee.app.ui.fragments.lists.PositionListFragment;
import com.sap.sailing.racecommittee.app.utils.UrlHelper;
import com.sap.sailing.server.gateway.deserialization.JsonDeserializer;
import com.sap.sailing.server.gateway.deserialization.coursedata.impl.ControlPointDeserializer;
import com.sap.sailing.server.gateway.deserialization.coursedata.impl.CourseBaseDeserializer;
import com.sap.sailing.server.gateway.deserialization.coursedata.impl.GateDeserializer;
import com.sap.sailing.server.gateway.deserialization.coursedata.impl.MarkDeserializer;
import com.sap.sailing.server.gateway.deserialization.coursedata.impl.WaypointDeserializer;
import com.sap.sailing.server.gateway.deserialization.impl.BoatClassJsonDeserializer;
import com.sap.sailing.server.gateway.deserialization.impl.BoatJsonDeserializer;
import com.sap.sailing.server.gateway.deserialization.impl.CompetitorJsonDeserializer;
import com.sap.sailing.server.gateway.deserialization.impl.CourseAreaJsonDeserializer;
import com.sap.sailing.server.gateway.deserialization.impl.DeviceConfigurationJsonDeserializer;
import com.sap.sailing.server.gateway.deserialization.impl.EventBaseJsonDeserializer;
import com.sap.sailing.server.gateway.deserialization.impl.LeaderboardGroupBaseJsonDeserializer;
import com.sap.sailing.server.gateway.deserialization.impl.NationalityJsonDeserializer;
import com.sap.sailing.server.gateway.deserialization.impl.PersonJsonDeserializer;
import com.sap.sailing.server.gateway.deserialization.impl.RaceColumnFactorJsonDeserializer;
import com.sap.sailing.server.gateway.deserialization.impl.RegattaConfigurationJsonDeserializer;
import com.sap.sailing.server.gateway.deserialization.impl.TeamJsonDeserializer;
import com.sap.sailing.server.gateway.deserialization.impl.VenueJsonDeserializer;
import com.sap.sailing.server.gateway.deserialization.racegroup.impl.RaceGroupDeserializer;
import com.sap.sse.common.Util;

/**
 * Enables accessing of data.
 */
public class OnlineDataManager extends DataManager {
    private static final String TAG = OnlineDataManager.class.getName();

    public static final String LEADERBOARD = "leaderboard";
    public static final String RACE_COLUMN = "raceColumn";

    protected OnlineDataManager(Context context, DataStore dataStore, SharedDomainFactory domainFactory) {
        super(context, dataStore, domainFactory);
    }

    public void addEvents(Collection<EventBase> events) {
        for (EventBase event : events) {
            dataStore.addEvent(event);
        }
    }

    public void addRaces(Collection<ManagedRace> data) {
        int index = 0;
        for (ManagedRace race : data) {
            dataStore.addRace(index++, race);
        }
    }

    public void addMarks(Collection<Mark> marks) {
        for (Mark mark : marks) {
            dataStore.addMark(mark);
        }
    }

    @Override
    public LoaderCallbacks<DataLoaderResult<Collection<EventBase>>> createEventsLoader(
            LoadClient<Collection<EventBase>> callback) {
        return new DataLoaderCallbacks<>(callback, new LoaderCreator<Collection<EventBase>>() {
            @Override
            public Loader<DataLoaderResult<Collection<EventBase>>> create(int id, Bundle args) throws Exception {
                ExLog.i(context, TAG, String.format("Creating Events-OnlineDataLoader %d", id));
                EventBaseJsonDeserializer serializer = new EventBaseJsonDeserializer(new VenueJsonDeserializer(new CourseAreaJsonDeserializer(domainFactory)), new LeaderboardGroupBaseJsonDeserializer());
                DataParser<Collection<EventBase>> parser = new EventsDataParser(serializer);
                DataHandler<Collection<EventBase>> handler = new EventsDataHandler(OnlineDataManager.this);

                // ExLog.i(context, TAG, "getEventsLoader created new loader...");
                List<Util.Pair<String, Object>> params = new ArrayList<>();
                params.add(new Util.Pair<String, Object>("showNonPublic", AppPreferences.on(context).showNonPublic()));
                URL url = UrlHelper.generateUrl(preferences.getServerBaseURL(), "/sailingserver/api/v1/events", params);
<<<<<<< HEAD
                return new OnlineDataLoader<Collection<EventBase>>(context, url, parser, handler);
=======
                return new OnlineDataLoader<>(context, url, parser, handler);
>>>>>>> c959e6d0
            }
        }, getContext());
    }

    @Override
    public LoaderCallbacks<DataLoaderResult<Collection<CourseArea>>> createCourseAreasLoader(
            final Serializable parentEventId, LoadClient<Collection<CourseArea>> callback) {
        return new ImmediateDataLoaderCallbacks<>(context, callback, new Callable<Collection<CourseArea>>() {
            @Override
            public Collection<CourseArea> call() throws Exception {
                if (dataStore.hasEvent(parentEventId)) {
                    EventBase event = dataStore.getEvent(parentEventId);
                    return dataStore.getCourseAreas(event);
                } else {
//                            throw new DataLoadingException(String.format(
//                                    "Unable to load course areas for unknown event %s.", parentEventId));
                    //TODO: Quickfix for #2889
                    return null;
                }
            }
        });
    }

    @Override
    public LoaderCallbacks<DataLoaderResult<Collection<CourseArea>>> createCourseAreasLoader(
            final EventBase parentEvent, LoadClient<Collection<CourseArea>> callback) {
        // TODO Auto-generated method stub
        return new ImmediateDataLoaderCallbacks<>(context, callback, new Callable<Collection<CourseArea>>() {
            @Override
            public Collection<CourseArea> call() throws Exception {

                return dataStore.getCourseAreas(parentEvent);

            }
        });
    }

    @Override
    public LoaderCallbacks<DataLoaderResult<Collection<ManagedRace>>> createRacesLoader(
            final Serializable courseAreaId, LoadClient<Collection<ManagedRace>> callback) {
        return new DataLoaderCallbacks<>(callback, new LoaderCreator<Collection<ManagedRace>>() {
            @Override
            public Loader<DataLoaderResult<Collection<ManagedRace>>> create(int id, Bundle args) throws Exception {
                ExLog.i(context, TAG, String.format("Creating races-OnlineDataLoader %d", id));
                ConfigurationLoader<RegattaConfiguration> globalConfiguration = PreferencesRegattaConfigurationLoader.loadFromPreferences(preferences);

                DataParser<Collection<ManagedRace>> parser = new ManagedRacesDataParser(preferences
                    .getAuthor(), globalConfiguration, RaceGroupDeserializer.create(domainFactory, RegattaConfigurationJsonDeserializer.create()));
                DataHandler<Collection<ManagedRace>> handler = new ManagedRacesDataHandler(OnlineDataManager.this);
                List<Util.Pair<String, Object>> params = new ArrayList<>();
                params.add(new Util.Pair<String, Object>(RaceLogServletConstants.PARAM_COURSE_AREA_FILTER, courseAreaId.toString()));
                params.add(new Util.Pair<String, Object>(RaceLogServletConstants.PARAMS_CLIENT_UUID, MessageSendingService.uuid));
                URL url = UrlHelper.generateUrl(preferences.getServerBaseURL(), "/sailingserver/rc/racegroups", params);
                return new OnlineDataLoader<>(context, url, parser, handler);
            }
        }, getContext());
    }

    @Override
    public LoaderCallbacks<DataLoaderResult<Collection<Mark>>> createMarksLoader(final ManagedRace managedRace,
            LoadClient<Collection<Mark>> callback) {
        return new DataLoaderCallbacks<>(callback, new LoaderCreator<Collection<Mark>>() {
            @Override
            public Loader<DataLoaderResult<Collection<Mark>>> create(int id, Bundle args) throws Exception {
                ExLog.i(context, TAG, String.format("Creating marks-OnlineDataLoader %d", id));
                JsonDeserializer<Mark> markDeserializer = new MarkDeserializer(domainFactory);
                DataParser<Collection<Mark>> parser = new MarksDataParser(markDeserializer);
                DataHandler<Collection<Mark>> handler = new MarksDataHandler(OnlineDataManager.this);

                ManagedRaceIdentifier identifier = managedRace.getIdentifier();
                // no parameter encoding required here; the UrlHelper.generateUrl call uses Url.Builder which handles encoding
                String raceGroupName = identifier.getRaceGroup().getName();
                String raceColumnName = identifier.getRaceName();
                String fleetName = identifier.getFleet().getName();

                List<Util.Pair<String, Object>> params = new ArrayList<>();
                params.add(new Util.Pair<String, Object>(RaceLogServletConstants.PARAMS_LEADERBOARD_NAME, raceGroupName));
                params.add(new Util.Pair<String, Object>(RaceLogServletConstants.PARAMS_RACE_COLUMN_NAME, raceColumnName));
                params.add(new Util.Pair<String, Object>(RaceLogServletConstants.PARAMS_RACE_FLEET_NAME, fleetName));
                URL url = UrlHelper.generateUrl(preferences.getServerBaseURL(), "/sailingserver/rc/marks", params);
                return new OnlineDataLoader<>(context, url, parser, handler);
            }
        }, getContext());
    }

    @Override
    public LoaderCallbacks<DataLoaderResult<CourseBase>> createCourseLoader(final ManagedRace managedRace,
            LoadClient<CourseBase> callback) {
        return new DataLoaderCallbacks<>(callback, new LoaderCreator<CourseBase>() {
            @Override
            public Loader<DataLoaderResult<CourseBase>> create(int id, Bundle args) throws Exception {
                ExLog.i(context, TAG, String.format("Creating Course-OnlineDataLoader %d", id));
                JsonDeserializer<CourseBase> courseBaseDeserializer = new CourseBaseDeserializer(new WaypointDeserializer(new ControlPointDeserializer(new MarkDeserializer(domainFactory), new GateDeserializer(domainFactory, new MarkDeserializer(domainFactory)))));
                DataParser<CourseBase> parser = new CourseBaseParser(courseBaseDeserializer);
                DataHandler<CourseBase> handler = new CourseBaseHandler(OnlineDataManager.this, managedRace);

                ManagedRaceIdentifier identifier = managedRace.getIdentifier();

                String raceGroupName = identifier.getRaceGroup().getName();
                String raceColumnName = identifier.getRaceName();
                String fleetName = identifier.getFleet().getName();

                List<Util.Pair<String, Object>> params = new ArrayList<>();
                params.add(new Util.Pair<String, Object>(RaceLogServletConstants.PARAMS_LEADERBOARD_NAME, raceGroupName));
                params.add(new Util.Pair<String, Object>(RaceLogServletConstants.PARAMS_RACE_COLUMN_NAME, raceColumnName));
                params.add(new Util.Pair<String, Object>(RaceLogServletConstants.PARAMS_RACE_FLEET_NAME, fleetName));
                URL url = UrlHelper.generateUrl(preferences.getServerBaseURL(), "/sailingserver/rc/currentcourse", params);

                return new OnlineDataLoader<>(context, url, parser, handler);
            }
        }, getContext());
    }

    @Override
    public LoaderCallbacks<DataLoaderResult<Collection<Competitor>>> createCompetitorsLoader(
            final ManagedRace managedRace, LoadClient<Collection<Competitor>> callback) {
        return new DataLoaderCallbacks<>(callback, new LoaderCreator<Collection<Competitor>>() {
            @Override
            public Loader<DataLoaderResult<Collection<Competitor>>> create(int id, Bundle args) throws Exception {
                ExLog.i(context, TAG, String.format("Creating Competitor-OnlineDataLoader %d", id));
                JsonDeserializer<Competitor> competitorDeserializer = new CompetitorJsonDeserializer(domainFactory.getCompetitorStore(), new TeamJsonDeserializer(new PersonJsonDeserializer(new NationalityJsonDeserializer(domainFactory))), new BoatJsonDeserializer(new BoatClassJsonDeserializer(domainFactory)));
                DataParser<Collection<Competitor>> parser = new CompetitorsDataParser(competitorDeserializer);
                DataHandler<Collection<Competitor>> handler = new CompetitorsDataHandler(OnlineDataManager.this, managedRace);

                ManagedRaceIdentifier identifier = managedRace.getIdentifier();

                String raceGroupName = identifier.getRaceGroup().getName();
                String raceColumnName = identifier.getRaceName();
                String fleetName = identifier.getFleet().getName();

                List<Util.Pair<String, Object>> params = new ArrayList<>();
                params.add(new Util.Pair<String, Object>(RaceLogServletConstants.PARAMS_LEADERBOARD_NAME, raceGroupName));
                params.add(new Util.Pair<String, Object>(RaceLogServletConstants.PARAMS_RACE_COLUMN_NAME, raceColumnName));
                params.add(new Util.Pair<String, Object>(RaceLogServletConstants.PARAMS_RACE_FLEET_NAME, fleetName));
                URL url = UrlHelper.generateUrl(preferences.getServerBaseURL(), "/sailingserver/rc/competitors", params);
                return new OnlineDataLoader<>(context, url, parser, handler);
            }
        }, getContext());
    }

    @Override
    public LoaderCallbacks<DataLoaderResult<DeviceConfiguration>> createConfigurationLoader(
            final DeviceConfigurationIdentifier identifier, LoadClient<DeviceConfiguration> callback) {
        return new DataLoaderCallbacks<>(callback, new LoaderCreator<DeviceConfiguration>() {
            @Override
            public Loader<DataLoaderResult<DeviceConfiguration>> create(int id, Bundle args) throws Exception {
                ExLog.i(context, TAG, String.format("Creating Configuration-OnlineDataLoader %d", id));
                DataHandler<DeviceConfiguration> handler = new NullDataHandler<DeviceConfiguration>();
                DataParser<DeviceConfiguration> parser = new DeviceConfigurationParser(DeviceConfigurationJsonDeserializer.create());
                String encodedIdentifier = identifier.getClientIdentifier();
                List<Util.Pair<String, Object>> params = new ArrayList<>();
                params.add(new Util.Pair<String, Object>("client", encodedIdentifier));
                URL url = UrlHelper.generateUrl(preferences.getServerBaseURL(), "/sailingserver/rc/configuration", params);
                return new OnlineDataLoader<>(context, url, parser, handler);
            }
        }, getContext());
    }

    @Override
    public LoaderCallbacks<DataLoaderResult<Collection<CoursePosition>>> createPositionLoader(
            PositionListFragment positionListFragment) {
        // TODO Auto-generated method stub
        return null;
    }

    @Override
    public String getMapUrl(String baseUrl, ManagedRace race, String eventId, boolean showWindCharts, boolean showStreamlets, boolean showSimulation, boolean showMapControls) {
        String url = "";
        // get simple race log identifier
        Util.Triple<String, String, String> triple = FleetIdentifierImpl.unescape(race.getId());
        SimpleRaceLogIdentifier identifier = new SimpleRaceLogIdentifierImpl(triple.getA(), triple.getB(), triple.getC());
        List<Util.Pair<String, Object>> params = new ArrayList<>();
        params.add(new Util.Pair<String, Object>("regattaLikeName", identifier.getRegattaLikeParentName()));
        params.add(new Util.Pair<String, Object>("raceColumnName", identifier.getRaceColumnName()));
        params.add(new Util.Pair<String, Object>("fleetName", identifier.getFleetName()));
        params.add(new Util.Pair<String, Object>("eventId", eventId));
        params.add(new Util.Pair<String, Object>("viewShowWindChart", showWindCharts));
        params.add(new Util.Pair<String, Object>("viewShowStreamlets", showStreamlets));
        params.add(new Util.Pair<String, Object>("viewShowSimulation", showSimulation));
        params.add(new Util.Pair<String, Object>("viewShowMapControls", showMapControls));

        try {
            url = UrlHelper.generateUrl(AppPreferences.on(context).getServerBaseURL(), AppConstants.GWT_MAP_AND_WIND_CHART_HTML, params).toString();
        } catch (MalformedURLException e) {
            Log.e(TAG, "An error occured while generating the map url: " + e.getMessage());
        }
        return url;
    }

    @Override
    public LoaderCallbacks<DataLoaderResult<RaceColumnFactorImpl>> createRaceColumnFactorLoader(LoadClient<RaceColumnFactorImpl> callback) {
        return new DataLoaderCallbacks<>(callback, new LoaderCreator<RaceColumnFactorImpl>() {
            @Override
            public Loader<DataLoaderResult<RaceColumnFactorImpl>> create(int id, Bundle args) throws Exception {
                if (args == null || args.getString(LEADERBOARD) == null) {
                    throw new IllegalArgumentException("You need an leaderboard as bundle arg (" + LEADERBOARD + ").");
                }
                ExLog.i(context, TAG, String.format("Creating RaceColumnFactorLoader %d", id));
                DataHandler<RaceColumnFactorImpl> handler = new NullDataHandler<>();
                DataParser<RaceColumnFactorImpl> parser = new RaceColumnsParser(new RaceColumnFactorJsonDeserializer());

                List<Util.Pair<String, Object>> params = new ArrayList<>();
                if (args.getString(RACE_COLUMN) != null) {
                    params.add(new Util.Pair<String, Object>(RaceLogServletConstants.PARAMS_RACE_COLUMN_NAME, args.getString(RACE_COLUMN)));
                }
                URL url = UrlHelper.generateUrl(preferences.getServerBaseURL(), "/sailingserver/api/v1/leaderboards/" + args.getString(LEADERBOARD) + "/racecolumnfactors", params);
                return new OnlineDataLoader<>(context, url, parser, handler);
            }
        }, getContext());
    }
}<|MERGE_RESOLUTION|>--- conflicted
+++ resolved
@@ -129,11 +129,7 @@
                 List<Util.Pair<String, Object>> params = new ArrayList<>();
                 params.add(new Util.Pair<String, Object>("showNonPublic", AppPreferences.on(context).showNonPublic()));
                 URL url = UrlHelper.generateUrl(preferences.getServerBaseURL(), "/sailingserver/api/v1/events", params);
-<<<<<<< HEAD
-                return new OnlineDataLoader<Collection<EventBase>>(context, url, parser, handler);
-=======
-                return new OnlineDataLoader<>(context, url, parser, handler);
->>>>>>> c959e6d0
+                return new OnlineDataLoader<>(context, url, parser, handler);
             }
         }, getContext());
     }
