--- conflicted
+++ resolved
@@ -302,8 +302,6 @@
     }
 
     @Override
-<<<<<<< HEAD
-=======
     public LoaderCallbacks<DataLoaderResult<LeaderboardResult>> createLeaderboardLoader(final ManagedRace managedRace,
         LoadClient<LeaderboardResult> callback) {
         return new DataLoaderCallbacks<>(callback, new LoaderCreator<LeaderboardResult>() {
@@ -325,7 +323,6 @@
     }
 
     @Override
->>>>>>> 77ab1df5
     public LoaderCallbacks<DataLoaderResult<DeviceConfiguration>> createConfigurationLoader(
             final DeviceConfigurationIdentifier identifier, LoadClient<DeviceConfiguration> callback) {
         return new DataLoaderCallbacks<>(callback, new LoaderCreator<DeviceConfiguration>() {
