--- conflicted
+++ resolved
@@ -81,10 +81,7 @@
 import android.app.LoaderManager.LoaderCallbacks;
 import android.content.Context;
 import android.content.Loader;
-<<<<<<< HEAD
-=======
 import android.net.Uri;
->>>>>>> 5fb3a831
 import android.os.Bundle;
 import android.util.Log;
 
@@ -283,7 +280,7 @@
             @Override
             public Loader<DataLoaderResult<Collection<Competitor>>> create(int id, Bundle args) throws Exception {
                 ExLog.i(context, TAG, "Creating StartOrder-Competitor-OnlineDataLoader " + id);
-                JsonDeserializer<Competitor> competitorDeserializer = new CompetitorJsonDeserializer(domainFactory.getCompetitorStore(), new TeamJsonDeserializer(new PersonJsonDeserializer(new NationalityJsonDeserializer(domainFactory))), new BoatJsonDeserializer(new BoatClassJsonDeserializer(domainFactory)));
+                JsonDeserializer<Competitor> competitorDeserializer = new CompetitorJsonDeserializer(domainFactory.getCompetitorStore(), new TeamJsonDeserializer(new PersonJsonDeserializer(new NationalityJsonDeserializer(domainFactory))));
                 DataParser<Collection<Competitor>> parser = new CompetitorsDataParser(competitorDeserializer);
                 DataHandler<Collection<Competitor>> handler = new CompetitorsDataHandler(OnlineDataManager.this, managedRace);
 
