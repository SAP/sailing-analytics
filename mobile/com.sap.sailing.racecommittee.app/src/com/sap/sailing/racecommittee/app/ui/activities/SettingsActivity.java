--- conflicted
+++ resolved
@@ -8,10 +8,7 @@
 import android.preference.PreferenceActivity;
 
 import com.sap.sailing.racecommittee.app.R;
-<<<<<<< HEAD
-=======
 import com.sap.sailing.racecommittee.app.utils.ThemeHelper;
->>>>>>> 147b94ff
 
 public class SettingsActivity extends PreferenceActivity {
 
@@ -56,10 +53,7 @@
         return isRedirectedToTemp;
     }
 
-<<<<<<< HEAD
-=======
     @Override
->>>>>>> 147b94ff
     protected boolean isValidFragment(String fragmentName) {
         return true;
     }
