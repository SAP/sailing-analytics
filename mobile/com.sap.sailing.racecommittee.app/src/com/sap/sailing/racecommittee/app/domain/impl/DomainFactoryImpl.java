--- conflicted
+++ resolved
@@ -1,193 +1,185 @@
-package com.sap.sailing.racecommittee.app.domain.impl;
-
-import java.io.Serializable;
-import java.util.Arrays;
-import java.util.HashMap;
-import java.util.HashSet;
-import java.util.Map;
-import java.util.Set;
-import java.util.UUID;
-import java.util.concurrent.ConcurrentHashMap;
-
-import android.annotation.SuppressLint;
-
-<<<<<<< HEAD
-import com.sap.sailing.domain.base.Boat;
-=======
->>>>>>> 025f288a
-import com.sap.sailing.domain.base.BoatClass;
-import com.sap.sailing.domain.base.Competitor;
-import com.sap.sailing.domain.base.ControlPoint;
-import com.sap.sailing.domain.base.ControlPointWithTwoMarks;
-import com.sap.sailing.domain.base.CourseArea;
-import com.sap.sailing.domain.base.Mark;
-import com.sap.sailing.domain.base.Nationality;
-import com.sap.sailing.domain.base.SharedDomainFactory;
-import com.sap.sailing.domain.base.Waypoint;
-import com.sap.sailing.domain.base.impl.BoatClassImpl;
-import com.sap.sailing.domain.base.impl.CompetitorImpl;
-import com.sap.sailing.domain.base.impl.ControlPointWithTwoMarksImpl;
-import com.sap.sailing.domain.base.impl.CourseAreaImpl;
-<<<<<<< HEAD
-=======
-import com.sap.sailing.domain.base.impl.DynamicBoat;
-import com.sap.sailing.domain.base.impl.DynamicCompetitor;
-import com.sap.sailing.domain.base.impl.DynamicTeam;
-import com.sap.sailing.domain.base.impl.GateImpl;
->>>>>>> 025f288a
-import com.sap.sailing.domain.base.impl.MarkImpl;
-import com.sap.sailing.domain.base.impl.NationalityImpl;
-import com.sap.sailing.domain.base.impl.WaypointImpl;
-import com.sap.sailing.domain.common.MarkType;
-import com.sap.sailing.domain.common.PassingInstruction;
-
-public enum DomainFactoryImpl implements SharedDomainFactory {
-    INSTANCE;
-    
-    private final Map<String, Nationality> nationalityCache = new HashMap<String, Nationality>();
-    private final Map<Serializable, Mark> markCache = new HashMap<Serializable, Mark>();
-    private final Map<String, Serializable> markIdCache = new HashMap<String, Serializable>();
-    private final Map<String, BoatClass> boatClassCache = new HashMap<String, BoatClass>();
-    private final ConcurrentHashMap<Serializable, Waypoint> waypointCache = new ConcurrentHashMap<Serializable, Waypoint>();
-    private final Set<String> mayStartWithNoUpwindLeg = new HashSet<String>(Arrays.asList(new String[] { "extreme40", "ess", "ess40" }));
-    private final Map<Serializable, DynamicCompetitor> competitorCache = new HashMap<Serializable, DynamicCompetitor>();
-    private final Map<Serializable, CourseArea> courseAreaCache = new HashMap<Serializable, CourseArea>();
-
-    public Nationality getOrCreateNationality(String threeLetterIOCCode) {
-        synchronized (nationalityCache) {
-            Nationality result = nationalityCache.get(threeLetterIOCCode);
-            if (result == null) {
-                result = new NationalityImpl(threeLetterIOCCode);
-                nationalityCache.put(threeLetterIOCCode, result);
-            }
-            return result;
-        }
-    }
-
-    public Mark getOrCreateMark(String name) {
-        return getOrCreateMark(name, name);
-    }
-
-    public Mark getOrCreateMark(String toStringRepresentationOfID, String name) {
-        final Mark result;
-        if (markIdCache.containsKey(toStringRepresentationOfID)) {
-            Serializable id = markIdCache.get(toStringRepresentationOfID);
-            result = getOrCreateMark(id, name);
-        } else {
-            result = new MarkImpl(toStringRepresentationOfID, name);
-            cacheMark(toStringRepresentationOfID, result);
-        }
-        return result;
-    }
-
-    public Mark getOrCreateMark(Serializable id, String name) {
-        Mark result = markCache.get(id);
-        if (result == null) {
-            result = new MarkImpl(id, name);
-            cacheMark(id, result);
-        }
-        return result;
-    }
-
-    public Mark getOrCreateMark(Serializable id, String name, MarkType type, String color, String shape, String pattern) {
-        Mark result = markCache.get(id);
-        if (result == null) {
-            result = new MarkImpl(id, name, type, color, shape, pattern);
-            cacheMark(id, result);
-        }
-        return result;
-    }
-    
-    private void cacheMark(Serializable id, Mark result) {
-        markCache.put(id, result);
-        markIdCache.put(id.toString(), id);
-    }
-
-    public ControlPointWithTwoMarks createControlPointWithTwoMarks(Mark left, Mark right, String name) {
-        return new ControlPointWithTwoMarksImpl(left, right, name);
-    }
-
-    public ControlPointWithTwoMarks createControlPointWithTwoMarks(Serializable id, Mark left, Mark right, String name) {
-        return new ControlPointWithTwoMarksImpl(id, left, right, name);
-    }
-
-    public Waypoint createWaypoint(ControlPoint controlPoint, PassingInstruction passingInstructions) {
-        synchronized (waypointCache) {
-            Waypoint result = new WaypointImpl(controlPoint, passingInstructions);
-            waypointCache.put(result.getId(), result);
-            return result;
-        }
-    }
-
-    public Waypoint getExistingWaypointById(Waypoint waypointPrototype) {
-        // TODO Auto-generated method stub
-        return null;
-    }
-
-    public Waypoint getExistingWaypointByIdOrCache(Waypoint waypoint) {
-        // TODO Auto-generated method stub
-        return null;
-    }
-
-    public BoatClass getOrCreateBoatClass(String name, boolean typicallyStartsUpwind) {
-        synchronized (boatClassCache) {
-            BoatClass result = boatClassCache.get(name);
-            if (result == null) {
-                result = new BoatClassImpl(name, typicallyStartsUpwind);
-                boatClassCache.put(name, result);
-            }
-            return result;
-        }
-    }
-
-    @SuppressLint("DefaultLocale")
-    public BoatClass getOrCreateBoatClass(String name) {
-        return getOrCreateBoatClass(name, /* typicallyStartsUpwind */!mayStartWithNoUpwindLeg.contains(name.toLowerCase()));
-    }
-
-    @Override
-    public DynamicCompetitor getExistingCompetitorById(Serializable competitorId) {
-        return competitorCache.get(competitorId);
-    }
-
-    @Override
-    public boolean isCompetitorToUpdateDuringGetOrCreate(Competitor result) {
-        return false;
-    }
-
-    public DynamicCompetitor createCompetitor(Serializable id, String name, DynamicTeam team, DynamicBoat boat) {
-        DynamicCompetitor result = new CompetitorImpl(id, name, team, boat);
-        competitorCache.put(id, result);
-        return result;
-    }
-
-    public DynamicCompetitor getOrCreateCompetitor(Serializable competitorId, String name, DynamicTeam team, DynamicBoat boat) {
-        DynamicCompetitor result = getExistingCompetitorById(competitorId);
-        if (result == null) {
-            result = createCompetitor(competitorId, name, team, boat);
-        }
-        return result;
-    }
-    
-    @Override
-    public DynamicCompetitor getOrCreateDynamicCompetitor(UUID competitorId, String name, DynamicTeam team,
-            DynamicBoat boat) {
-        return getOrCreateCompetitor(competitorId, name, team, boat);
-    }
-
-    @Override
-    public CourseArea getOrCreateCourseArea(Serializable courseAreaId, String name) {
-        CourseArea result = getExistingCourseAreaById(courseAreaId);
-        if (result == null) {
-            result = new CourseAreaImpl(name, courseAreaId);
-            courseAreaCache.put(courseAreaId, result);
-        }
-        return result;
-    }
-
-    @Override
-    public CourseArea getExistingCourseAreaById(Serializable courseAreaId) {
-        return courseAreaCache.get(courseAreaId);
-    }
-
-}
+package com.sap.sailing.racecommittee.app.domain.impl;
+
+import java.io.Serializable;
+import java.util.Arrays;
+import java.util.HashMap;
+import java.util.HashSet;
+import java.util.Map;
+import java.util.Set;
+import java.util.UUID;
+import java.util.concurrent.ConcurrentHashMap;
+
+import android.annotation.SuppressLint;
+
+import com.sap.sailing.domain.base.BoatClass;
+import com.sap.sailing.domain.base.Competitor;
+import com.sap.sailing.domain.base.ControlPoint;
+import com.sap.sailing.domain.base.ControlPointWithTwoMarks;
+import com.sap.sailing.domain.base.CourseArea;
+import com.sap.sailing.domain.base.Mark;
+import com.sap.sailing.domain.base.Nationality;
+import com.sap.sailing.domain.base.SharedDomainFactory;
+import com.sap.sailing.domain.base.Waypoint;
+import com.sap.sailing.domain.base.impl.BoatClassImpl;
+import com.sap.sailing.domain.base.impl.CompetitorImpl;
+import com.sap.sailing.domain.base.impl.ControlPointWithTwoMarksImpl;
+import com.sap.sailing.domain.base.impl.CourseAreaImpl;
+import com.sap.sailing.domain.base.impl.DynamicBoat;
+import com.sap.sailing.domain.base.impl.DynamicCompetitor;
+import com.sap.sailing.domain.base.impl.DynamicTeam;
+import com.sap.sailing.domain.base.impl.MarkImpl;
+import com.sap.sailing.domain.base.impl.NationalityImpl;
+import com.sap.sailing.domain.base.impl.WaypointImpl;
+import com.sap.sailing.domain.common.MarkType;
+import com.sap.sailing.domain.common.PassingInstruction;
+
+public enum DomainFactoryImpl implements SharedDomainFactory {
+    INSTANCE;
+    
+    private final Map<String, Nationality> nationalityCache = new HashMap<String, Nationality>();
+    private final Map<Serializable, Mark> markCache = new HashMap<Serializable, Mark>();
+    private final Map<String, Serializable> markIdCache = new HashMap<String, Serializable>();
+    private final Map<String, BoatClass> boatClassCache = new HashMap<String, BoatClass>();
+    private final ConcurrentHashMap<Serializable, Waypoint> waypointCache = new ConcurrentHashMap<Serializable, Waypoint>();
+    private final Set<String> mayStartWithNoUpwindLeg = new HashSet<String>(Arrays.asList(new String[] { "extreme40", "ess", "ess40" }));
+    private final Map<Serializable, DynamicCompetitor> competitorCache = new HashMap<Serializable, DynamicCompetitor>();
+    private final Map<Serializable, CourseArea> courseAreaCache = new HashMap<Serializable, CourseArea>();
+
+    public Nationality getOrCreateNationality(String threeLetterIOCCode) {
+        synchronized (nationalityCache) {
+            Nationality result = nationalityCache.get(threeLetterIOCCode);
+            if (result == null) {
+                result = new NationalityImpl(threeLetterIOCCode);
+                nationalityCache.put(threeLetterIOCCode, result);
+            }
+            return result;
+        }
+    }
+
+    public Mark getOrCreateMark(String name) {
+        return getOrCreateMark(name, name);
+    }
+
+    public Mark getOrCreateMark(String toStringRepresentationOfID, String name) {
+        final Mark result;
+        if (markIdCache.containsKey(toStringRepresentationOfID)) {
+            Serializable id = markIdCache.get(toStringRepresentationOfID);
+            result = getOrCreateMark(id, name);
+        } else {
+            result = new MarkImpl(toStringRepresentationOfID, name);
+            cacheMark(toStringRepresentationOfID, result);
+        }
+        return result;
+    }
+
+    public Mark getOrCreateMark(Serializable id, String name) {
+        Mark result = markCache.get(id);
+        if (result == null) {
+            result = new MarkImpl(id, name);
+            cacheMark(id, result);
+        }
+        return result;
+    }
+
+    public Mark getOrCreateMark(Serializable id, String name, MarkType type, String color, String shape, String pattern) {
+        Mark result = markCache.get(id);
+        if (result == null) {
+            result = new MarkImpl(id, name, type, color, shape, pattern);
+            cacheMark(id, result);
+        }
+        return result;
+    }
+    
+    private void cacheMark(Serializable id, Mark result) {
+        markCache.put(id, result);
+        markIdCache.put(id.toString(), id);
+    }
+
+    public ControlPointWithTwoMarks createControlPointWithTwoMarks(Mark left, Mark right, String name) {
+        return new ControlPointWithTwoMarksImpl(left, right, name);
+    }
+
+    public ControlPointWithTwoMarks createControlPointWithTwoMarks(Serializable id, Mark left, Mark right, String name) {
+        return new ControlPointWithTwoMarksImpl(id, left, right, name);
+    }
+
+    public Waypoint createWaypoint(ControlPoint controlPoint, PassingInstruction passingInstructions) {
+        synchronized (waypointCache) {
+            Waypoint result = new WaypointImpl(controlPoint, passingInstructions);
+            waypointCache.put(result.getId(), result);
+            return result;
+        }
+    }
+
+    public Waypoint getExistingWaypointById(Waypoint waypointPrototype) {
+        // TODO Auto-generated method stub
+        return null;
+    }
+
+    public Waypoint getExistingWaypointByIdOrCache(Waypoint waypoint) {
+        // TODO Auto-generated method stub
+        return null;
+    }
+
+    public BoatClass getOrCreateBoatClass(String name, boolean typicallyStartsUpwind) {
+        synchronized (boatClassCache) {
+            BoatClass result = boatClassCache.get(name);
+            if (result == null) {
+                result = new BoatClassImpl(name, typicallyStartsUpwind);
+                boatClassCache.put(name, result);
+            }
+            return result;
+        }
+    }
+
+    @SuppressLint("DefaultLocale")
+    public BoatClass getOrCreateBoatClass(String name) {
+        return getOrCreateBoatClass(name, /* typicallyStartsUpwind */!mayStartWithNoUpwindLeg.contains(name.toLowerCase()));
+    }
+
+    @Override
+    public DynamicCompetitor getExistingCompetitorById(Serializable competitorId) {
+        return competitorCache.get(competitorId);
+    }
+
+    @Override
+    public boolean isCompetitorToUpdateDuringGetOrCreate(Competitor result) {
+        return false;
+    }
+
+    public DynamicCompetitor createCompetitor(Serializable id, String name, DynamicTeam team, DynamicBoat boat) {
+        DynamicCompetitor result = new CompetitorImpl(id, name, team, boat);
+        competitorCache.put(id, result);
+        return result;
+    }
+
+    public DynamicCompetitor getOrCreateCompetitor(Serializable competitorId, String name, DynamicTeam team, DynamicBoat boat) {
+        DynamicCompetitor result = getExistingCompetitorById(competitorId);
+        if (result == null) {
+            result = createCompetitor(competitorId, name, team, boat);
+        }
+        return result;
+    }
+    
+    @Override
+    public DynamicCompetitor getOrCreateDynamicCompetitor(UUID competitorId, String name, DynamicTeam team,
+            DynamicBoat boat) {
+        return getOrCreateCompetitor(competitorId, name, team, boat);
+    }
+
+    @Override
+    public CourseArea getOrCreateCourseArea(Serializable courseAreaId, String name) {
+        CourseArea result = getExistingCourseAreaById(courseAreaId);
+        if (result == null) {
+            result = new CourseAreaImpl(name, courseAreaId);
+            courseAreaCache.put(courseAreaId, result);
+        }
+        return result;
+    }
+
+    @Override
+    public CourseArea getExistingCourseAreaById(Serializable courseAreaId) {
+        return courseAreaCache.get(courseAreaId);
+    }
+
+}