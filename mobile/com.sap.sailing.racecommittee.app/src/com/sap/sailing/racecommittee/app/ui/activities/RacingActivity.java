package com.sap.sailing.racecommittee.app.ui.activities;

import java.io.Serializable;
import java.text.SimpleDateFormat;
import java.util.Calendar;
import java.util.Collection;

import android.annotation.SuppressLint;
import android.app.AlertDialog;
import android.app.Fragment;
import android.app.FragmentTransaction;
import android.content.DialogInterface;
import android.content.Intent;
import android.os.Bundle;
import android.os.Handler;
import android.support.v4.widget.DrawerLayout;
import android.support.v7.widget.Toolbar;
import android.text.SpannableString;
import android.util.Log;
import android.view.View;
import android.view.View.OnClickListener;
import android.view.Window;
import android.widget.Button;
import android.widget.ProgressBar;
import android.widget.Toast;

import com.sap.sailing.android.shared.logging.ExLog;
import com.sap.sailing.android.shared.util.CollectionUtils;
import com.sap.sailing.domain.abstractlog.AbstractLogEventAuthor;
import com.sap.sailing.domain.base.CourseArea;
<<<<<<< HEAD
import com.sap.sailing.domain.base.EventBase;
import com.sap.sailing.domain.common.impl.MillisecondsTimePoint;
import com.sap.sailing.domain.racelog.RaceLogEventAuthor;
import com.sap.sailing.domain.tracking.Wind;
=======
>>>>>>> 483f453a
import com.sap.sailing.racecommittee.app.AppConstants;
import com.sap.sailing.racecommittee.app.R;
import com.sap.sailing.racecommittee.app.data.DataManager;
import com.sap.sailing.racecommittee.app.data.ReadonlyDataManager;
import com.sap.sailing.racecommittee.app.data.clients.LoadClient;
import com.sap.sailing.racecommittee.app.domain.ManagedRace;
import com.sap.sailing.racecommittee.app.logging.LogEvent;
import com.sap.sailing.racecommittee.app.services.RaceStateService;
import com.sap.sailing.racecommittee.app.ui.adapters.racelist.RaceListDataType;
import com.sap.sailing.racecommittee.app.ui.adapters.racelist.RaceListDataTypeHeader;
import com.sap.sailing.racecommittee.app.ui.adapters.racelist.RaceListDataTypeRace;
import com.sap.sailing.racecommittee.app.ui.fragments.NavigationDrawerFragment;
import com.sap.sailing.racecommittee.app.ui.fragments.NavigationDrawerFragment.NavigationDrawerCallbacks;
import com.sap.sailing.racecommittee.app.ui.fragments.RaceFragment;
import com.sap.sailing.racecommittee.app.ui.fragments.RaceInfoFragment;
import com.sap.sailing.racecommittee.app.ui.fragments.WelcomeFragment;
import com.sap.sailing.racecommittee.app.ui.fragments.WindFragment;
import com.sap.sailing.racecommittee.app.ui.fragments.raceinfo.RaceInfoListener;
import com.sap.sailing.racecommittee.app.utils.TickListener;
import com.sap.sailing.racecommittee.app.utils.TickSingleton;

public class RacingActivity extends SessionActivity implements RaceInfoListener, NavigationDrawerCallbacks,
        TickListener, OnClickListener {
    private class RaceLoadClient implements LoadClient<Collection<ManagedRace>> {

        private CourseArea courseArea;
        private Collection<ManagedRace> lastSeenRaces = null;

        public RaceLoadClient(CourseArea courseArea) {
            this.courseArea = courseArea;
        }

        @Override
        public void onLoadFailed(Exception ex) {
            setSupportProgressBarIndeterminateVisibility(false);
            AlertDialog.Builder builder = new AlertDialog.Builder(RacingActivity.this);
            builder.setMessage(String.format(getString(R.string.generic_load_failure), ex.getMessage()))
                    .setTitle(getString(R.string.loading_failure)).setIcon(R.drawable.ic_warning_grey600_36dp)
                    .setCancelable(true)
                    .setPositiveButton(getString(R.string.retry), new DialogInterface.OnClickListener() {
                        public void onClick(DialogInterface dialog, int id) {
                            setSupportProgressBarIndeterminateVisibility(true);

                            ExLog.i(RacingActivity.this, TAG, "Issuing a reload of managed races");
                            getLoaderManager().restartLoader(RacesLoaderId, null,
                                    dataManager.createRacesLoader(courseArea.getId(), RaceLoadClient.this));
                            dialog.cancel();
                        }
                    }).setNegativeButton(getString(R.string.cancel), new DialogInterface.OnClickListener() {
                        public void onClick(DialogInterface dialog, int id) {
                            dialog.cancel();
                        }
                    });
            builder.create().show();
        }

        @Override
        public void onLoadSucceded(Collection<ManagedRace> data, boolean isCached) {
            // Let's do the setup stuff only when the data is changed (or its the first time)
            if (lastSeenRaces != null && CollectionUtils.isEqualCollection(data, lastSeenRaces)) {
                ExLog.i(RacingActivity.this, TAG, "Same races are already loaded...");
            } else {
                lastSeenRaces = data;

                registerOnService(data);
                navDrawerFragment.setupOn(data);

                Toast.makeText(RacingActivity.this,
                        String.format(getString(R.string.racing_load_success), data.size()), Toast.LENGTH_SHORT).show();
            }

            setSupportProgressBarIndeterminateVisibility(false);

        }

    }

    private class EventLoadClient implements LoadClient<Collection<EventBase>> {

    	@Override
        public void onLoadFailed(Exception ex) {
            setSupportProgressBarIndeterminateVisibility(false);
            AlertDialog.Builder builder = new AlertDialog.Builder(RacingActivity.this);
            builder.setMessage(String.format(getString(R.string.generic_load_failure), ex.getMessage()))
                    .setTitle(getString(R.string.loading_failure)).setIcon(R.drawable.ic_warning_grey600_36dp)
                    .setCancelable(true)
                    .setPositiveButton(getString(R.string.retry), new DialogInterface.OnClickListener() {
                        public void onClick(DialogInterface dialog, int id) {
                            setSupportProgressBarIndeterminateVisibility(true);

//                            ExLog.i(RacingActivity.this, TAG, "Issuing a reload of managed races");
//                            getLoaderManager().restartLoader(RacesLoaderId, null,
//                                    dataManager.createRacesLoader(courseArea.getId(), RaceLoadClient.this));
                            dialog.cancel();
                        }
                    }).setNegativeButton(getString(R.string.cancel), new DialogInterface.OnClickListener() {
                        public void onClick(DialogInterface dialog, int id) {
                            dialog.cancel();
                        }
                    });
            builder.create().show();
        }

		@Override
		public void onLoadSucceded(Collection<EventBase> data, boolean isCached) {
			// TODO Auto-generated method stub
			Toast.makeText(RacingActivity.this,
                    String.format(getString(R.string.loading_events_succeded), data.size()), Toast.LENGTH_SHORT).show();
			setSupportProgressBarIndeterminateVisibility(false);
			
			for (EventBase event : data) {
				dataManager.getDataStore().addEvent(event);
				if ( event.getId().toString().equals(mEventId.toString()) ){
					mEvent = event;
				}
			}
			
			if (mCourseArea != null) {
				setupFragments();
			 } else {
				 loadCourses(mEvent);
	         }	
	    }
    }
    
    private class CourseLoadClient implements LoadClient<Collection<CourseArea>> {

		@Override
		public void onLoadFailed(Exception reason) {
			setSupportProgressBarIndeterminateVisibility(false);
			ExLog.e(getApplicationContext(), TAG, "Errors loading CourseData");
			ExLog.e(getApplicationContext(), TAG, reason.getMessage());
			
		}

		@Override
		public void onLoadSucceded(Collection<CourseArea> data, boolean isCached) {
			Toast.makeText(RacingActivity.this,
                    String.format("Loading of CourseData succeeded", data.size()), Toast.LENGTH_SHORT).show();
			setSupportProgressBarIndeterminateVisibility(false);
			
			for (CourseArea course : data) {
				if ( course.getId().toString().equals(mCourseAreaId.toString())){
					mCourseArea = course;
					setupFragments();
				}
			}
			
		}
    	
    }
    
    private void setupFragments(){
    	Handler handler = new Handler();
		final Runnable r = new Runnable() {
		    public void run() {
                setupActionBar(mCourseArea);
                loadRaces(mCourseArea);
                loadNavDrawer( mCourseArea,  mEvent);
		      	loadWelcomeFragment(mCourseArea, mEvent);       	        	
		    }
		};
		handler.post(r);
    }
    
    private static ProgressBar mProgressSpinner;
    private static final int RacesLoaderId = 2;
    private static final int EventsLoaderId = 1;
    private static final int CourseLoaderId = 0;
    
    private static final String TAG = RacingActivity.class.getName();
	

    private Button currentTime;
    private ReadonlyDataManager dataManager;
    private RaceInfoFragment infoFragment;
    private Wind mWind;
    private NavigationDrawerFragment navDrawerFragment;
    private ManagedRace selectedRace;
    private Button windButton;

    private WindFragment windFragment;
	private Serializable mEventId;
    private EventBase mEvent;
	private CourseArea mCourseArea;
	private Serializable mCourseAreaId;

    private Serializable getCourseAreaIdFromIntent() {
        if (getIntent() == null || getIntent().getExtras() == null) {
            Log.e(getClass().getName(), "Expected an intent carrying event extras.");
            return null;
        }

        final Serializable courseId = getIntent().getExtras().getSerializable(AppConstants.COURSE_AREA_UUID_KEY);
        if (courseId == null) {
            Log.e(getClass().getName(), "Expected an intent carrying the course area id.");
            return null;
        }
        return courseId;
    }

    private Serializable getEventIdFromItent() {
        if (getIntent() == null || getIntent().getExtras() == null) {
            Log.e(getClass().getName(), "Expected an intent carrying event extras.");
        }

        final Serializable eventId = getIntent().getExtras().getSerializable(AppConstants.EventIdTag);
        if (eventId == null) {
            Log.e(getClass().getName(), "Expected an intent carrying the event id.");
            return null;
        }
        return eventId;
    }

    private void loadCourses(final EventBase event){
    	
    	setSupportProgressBarIndeterminateVisibility(true);
    	ExLog.i(this, TAG, "Issuing loading of courses from data manager");
    	getLoaderManager().initLoader(CourseLoaderId, null, dataManager.createCourseAreasLoader(event, new CourseLoadClient()));
    }
    
    private void loadRaces(final CourseArea courseArea) {
        setSupportProgressBarIndeterminateVisibility(true);

        ExLog.i(this, TAG, "Issuing loading of managed races from data manager");
        getLoaderManager().initLoader(RacesLoaderId, null, dataManager.createRacesLoader(courseArea.getId(), new RaceLoadClient(courseArea)));
    }
    
    
    private void loadEvents(){
    	setSupportProgressBarIndeterminateVisibility(true);
    	ExLog.i(this, TAG, "Issuing loading of events from data manager");
    	getLoaderManager().initLoader(EventsLoaderId, null, dataManager.createEventsLoader(new EventLoadClient()));
    }

    
    
    public void loadWindFragment() {
        // check if the fragment is actively shown already, otherwise show it
        if ((windFragment != null && !windFragment.isFragmentUIActive()) || windFragment == null) {
            windFragment = new WindFragment();
            getFragmentManager().beginTransaction()
//                    .setCustomAnimations(R.animator.slide_in, R.animator.slide_out)
                    .replace(R.id.racing_view_container, windFragment)
                    .setTransition(FragmentTransaction.TRANSIT_FRAGMENT_FADE).addToBackStack(null).commit();
        }
    }

    public void logout() {
        logoutSession();
    }

    @SuppressLint("SimpleDateFormat")
    @Override
    public void notifyTick() {
        if (currentTime != null) {
            SimpleDateFormat format = new SimpleDateFormat("HH:mm:ss");
            currentTime.setText(format.format(Calendar.getInstance().getTime()));
        }
    }

    @Override
    public void onBackPressed() {
        Fragment fragment = getFragmentManager().findFragmentById(R.id.racing_view_container);
        if (!(fragment instanceof RaceInfoFragment || fragment instanceof WelcomeFragment)) {
            if (getFragmentManager().getBackStackEntryCount() > 0) {
                getFragmentManager().popBackStackImmediate();
                getFragmentManager().beginTransaction().commit();

                // fix for filled out RaceInfoFragment
                if (infoFragment != null && infoFragment.isFragmentUIActive() && selectedRace != null) {
                    ExLog.i(this, this.getClass().getCanonicalName(), "Returning to RaceInfoFragment");
                    
                    getFragmentManager().popBackStackImmediate();
                    onRaceItemClicked(selectedRace);
                }
            }
        } else {

            logoutSession();
        }
    }

    @Override
    public void onClick(View view) {
        switch (view.getId()) {
        case R.id.windButton:
            loadWindFragment();
            break;

        default:
            break;
        }
    }

    @Override
    public void onCreate(Bundle savedInstanceState) {
        // features must be requested before anything else
        getWindow().requestFeature(Window.FEATURE_INDETERMINATE_PROGRESS);

        super.onCreate(savedInstanceState);

        setContentView(R.layout.racing_view);

        dataManager = DataManager.create(this);

   	 	navDrawerFragment = (NavigationDrawerFragment) getFragmentManager().findFragmentById(R.id.navigation_drawer);
        
        Toolbar toolbar = (Toolbar) findViewById(R.id.toolbar);
        if (toolbar != null) {
            setSupportActionBar(toolbar);
            View view = findViewById(R.id.toolbar_extended);
            if (view != null) {
                view.setVisibility(View.VISIBLE);
            }
            mProgressSpinner = (ProgressBar) findViewById(R.id.progress_spinner);
        }

        Serializable courseAreaId = getCourseAreaIdFromIntent();
        mCourseAreaId = courseAreaId;
        if (courseAreaId == null) {
            throw new IllegalStateException("There was no course area id transmitted...");
        }
        ExLog.i(this, this.getClass().toString(), "trying to load courseArea via id: "+courseAreaId);
        CourseArea courseArea = dataManager.getDataStore().getCourseArea(courseAreaId);
        mCourseArea = courseArea;

        currentTime = (Button) findViewById(R.id.currentTime);
        windButton = (Button) findViewById(R.id.windButton);
        if (windButton != null) {
            windButton.setOnClickListener(this);
        }

        if (savedInstanceState != null) {
            mWind = (Wind) savedInstanceState.getSerializable("wind");
            if (mWind != null) {
                onWindEntered(mWind);
            }
        }

        Serializable eventId = getEventIdFromItent();
        if (eventId == null) {
            throw new IllegalStateException("There was no event id transmitted...");
        }
        mEventId = eventId;
        
        EventBase e = dataManager.getDataStore().getEvent(eventId);
        if ( e == null ){
        	ExLog.e(this, TAG, "Noooo the event is null :/");
        	loadEvents();
        	//setupDataStore();
        	//loadNavDrawer( courseAreaId,  eventId);
        } else {
        	
        	
        	if (courseArea != null) {
                setupActionBar(courseArea);
                loadRaces(courseArea);
                ExLog.i(this, this.getClass().toString(), "did load courseArea!");
            } else {
            	ExLog.i(this, this.getClass().toString(), "courseArea == null :(");
                Toast.makeText(this, getString(R.string.racing_course_area_missing), Toast.LENGTH_LONG).show();
            }
        	loadNavDrawer( courseArea,  e);
        	loadWelcomeFragment(courseArea, e);
        	
        }
        
        // /CODE TO DEBUG
        
        
        
       
    }
    
    
    private void loadNavDrawer(CourseArea courseArea, EventBase event){
    	 String race = getResources().getString(R.string.nav_header)
                 .replace("#AREA#", courseArea.getName())
                 .replace("#EVENT#",event.getName())
                 .replace("#AUTHOR#", preferences.getAuthor().getName());
         SpannableString string = new SpannableString(race);
         navDrawerFragment.setUp((DrawerLayout) findViewById(R.id.drawer_layout), string);
    }

    private void loadWelcomeFragment(CourseArea courseArea, EventBase event){
        getFragmentManager()
        .beginTransaction()
        .replace(R.id.racing_view_container,
                new WelcomeFragment( event, courseArea, preferences.getAuthor()))
        .commit();

        
    }
    
    @Override
    public void onNavigationDrawerItemSelected(RaceListDataType selectedItem) {
        if (selectedItem instanceof RaceListDataTypeRace) {
            RaceListDataTypeRace selectedElement = (RaceListDataTypeRace) selectedItem;
            selectedElement.setUpdateIndicatorVisible(false);
            // ((ImageView) findViewById(R.id.Welter_Cell_UpdateLabel)).setVisibility(View.GONE);

            selectedRace = selectedElement.getRace();
            ExLog.i(this, LogEvent.RACE_SELECTED_ELEMENT, selectedRace.getId() + " " + selectedRace.getStatus());
            onRaceItemClicked(selectedRace);
        } else if (selectedItem instanceof RaceListDataTypeHeader) {
            // This is for logging purposes only!
            RaceListDataTypeHeader selectedTitle = (RaceListDataTypeHeader) selectedItem;
            ExLog.i(this, LogEvent.RACE_SELECTED_TITLE, selectedTitle.toString());
        }
    }

    public void onRaceItemClicked(ManagedRace managedRace) {
        getSupportActionBar().setSubtitle(managedRace.getSeries().getName() + " (" + managedRace.getRaceName() + ")");
        infoFragment = new RaceInfoFragment();
        infoFragment.setArguments(RaceFragment.createArguments(managedRace));

        getFragmentManager().beginTransaction()
//                .setCustomAnimations(R.animator.slide_in, R.animator.slide_out)
                .replace(R.id.racing_view_container, infoFragment)
                .setTransition(FragmentTransaction.TRANSIT_FRAGMENT_FADE).addToBackStack(null).commit();

    }

    @Override
    public void onResetTime() {
        infoFragment.onResetTime();
    }

    @Override
    public void onSaveInstanceState(Bundle outState) {
        super.onSaveInstanceState(outState);
        outState.putSerializable("wind", mWind);
    }

<<<<<<< HEAD
    @Override
    public void onStart() {
        super.onStart();
=======
    private void setupActionBar(CourseArea courseArea) {
        ActionBar actionBar = getActionBar();
        AbstractLogEventAuthor author = preferences.getAuthor();
        String title = String.format(getString(R.string.racingview_header), courseArea.getName());
        title += " (" + author.getName() + ")";
>>>>>>> 483f453a

        TickSingleton.INSTANCE.registerListener(this);
        notifyTick();
    }

    @Override
    public void onStop() {
        super.onStop();

        TickSingleton.INSTANCE.unregisterListener(this);
    }

    public void onWindEntered(Wind windFix) {
        if (windFix != null) {
            windButton.setText(String.format(getString(R.string.wind_info), windFix.getKnots(), windFix.getBearing()
                    .reverse().toString()));
            if (selectedRace != null) {
                selectedRace.getState().setWindFix(MillisecondsTimePoint.now(), windFix);
            }

            mWind = windFix;
        }

        getFragmentManager().popBackStackImmediate();

        if (infoFragment != null && infoFragment.isFragmentUIActive()) {
            ExLog.i(this, this.getClass().getCanonicalName(), "Returning to RaceInfoFragment from WindFragment");
            getFragmentManager().popBackStackImmediate();

            onRaceItemClicked(selectedRace);
        }
    }

    private void registerOnService(Collection<ManagedRace> races) {
        // since the service is the long-living component
        // he should decide whether these races are already
        // registered or not.
        for (ManagedRace race : races) {
            Intent registerIntent = new Intent(this, RaceStateService.class);
            registerIntent.setAction(AppConstants.INTENT_ACTION_REGISTER_RACE);
            registerIntent.putExtra(AppConstants.RACE_ID_KEY, race.getId());
            this.startService(registerIntent);
        }
    }

    @Override
    public void setSupportProgressBarIndeterminateVisibility(boolean visible) {
        super.setSupportProgressBarIndeterminateVisibility(visible);

        if (mProgressSpinner != null) {
            if (visible) {
                mProgressSpinner.setVisibility(View.VISIBLE);
            } else {
                mProgressSpinner.setVisibility(View.GONE);
            }
        }
    }

    private void setupActionBar(CourseArea courseArea) {
        RaceLogEventAuthor author = preferences.getAuthor();
        String title = String.format(getString(R.string.racingview_header), courseArea.getName());
        title += " (" + author.getName() + ")";

        getSupportActionBar().setTitle(title);
    }
}
<|MERGE_RESOLUTION|>--- conflicted
+++ resolved
@@ -28,13 +28,10 @@
 import com.sap.sailing.android.shared.util.CollectionUtils;
 import com.sap.sailing.domain.abstractlog.AbstractLogEventAuthor;
 import com.sap.sailing.domain.base.CourseArea;
-<<<<<<< HEAD
 import com.sap.sailing.domain.base.EventBase;
 import com.sap.sailing.domain.common.impl.MillisecondsTimePoint;
 import com.sap.sailing.domain.racelog.RaceLogEventAuthor;
 import com.sap.sailing.domain.tracking.Wind;
-=======
->>>>>>> 483f453a
 import com.sap.sailing.racecommittee.app.AppConstants;
 import com.sap.sailing.racecommittee.app.R;
 import com.sap.sailing.racecommittee.app.data.DataManager;
@@ -470,17 +467,9 @@
         outState.putSerializable("wind", mWind);
     }
 
-<<<<<<< HEAD
     @Override
     public void onStart() {
         super.onStart();
-=======
-    private void setupActionBar(CourseArea courseArea) {
-        ActionBar actionBar = getActionBar();
-        AbstractLogEventAuthor author = preferences.getAuthor();
-        String title = String.format(getString(R.string.racingview_header), courseArea.getName());
-        title += " (" + author.getName() + ")";
->>>>>>> 483f453a
 
         TickSingleton.INSTANCE.registerListener(this);
         notifyTick();
@@ -540,10 +529,10 @@
     }
 
     private void setupActionBar(CourseArea courseArea) {
-        RaceLogEventAuthor author = preferences.getAuthor();
+        AbstractLogEventAuthor author = preferences.getAuthor();
         String title = String.format(getString(R.string.racingview_header), courseArea.getName());
         title += " (" + author.getName() + ")";
 
         getSupportActionBar().setTitle(title);
     }
-}
+}