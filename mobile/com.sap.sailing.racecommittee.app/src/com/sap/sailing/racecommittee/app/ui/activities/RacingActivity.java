package com.sap.sailing.racecommittee.app.ui.activities;

import java.io.Serializable;
import java.util.ArrayList;
import java.util.Collection;
import java.util.LinkedHashMap;
import java.util.List;

import android.annotation.TargetApi;
import android.app.Fragment;
import android.app.FragmentTransaction;
import android.content.BroadcastReceiver;
import android.content.Context;
import android.content.DialogInterface;
import android.content.Intent;
import android.content.IntentFilter;
import android.content.pm.PackageManager;
import android.graphics.Bitmap;
import android.graphics.drawable.BitmapDrawable;
import android.os.Build;
import android.os.Bundle;
import android.support.annotation.IdRes;
import android.support.annotation.NonNull;
import android.support.v4.content.LocalBroadcastManager;
import android.support.v4.widget.DrawerLayout;
import android.support.v7.app.AlertDialog;
import android.support.v7.internal.widget.TintImageView;
import android.support.v7.widget.Toolbar;
import android.view.Menu;
import android.view.MenuItem;
import android.view.View;
import android.view.ViewGroup;
import android.view.ViewTreeObserver;
import android.view.Window;
import android.widget.ImageView;
import android.widget.ProgressBar;
import android.widget.TextView;
import android.widget.Toast;

import com.sap.sailing.android.shared.logging.ExLog;
import com.sap.sailing.android.shared.util.AppUtils;
import com.sap.sailing.android.shared.util.CollectionUtils;
import com.sap.sailing.android.shared.util.ViewHelper;
import com.sap.sailing.domain.base.CourseArea;
import com.sap.sailing.domain.base.EventBase;
import com.sap.sailing.domain.common.Wind;
import com.sap.sailing.domain.common.racelog.RaceLogRaceStatus;
import com.sap.sailing.racecommittee.app.AppConstants;
import com.sap.sailing.racecommittee.app.R;
import com.sap.sailing.racecommittee.app.data.DataManager;
import com.sap.sailing.racecommittee.app.data.ReadonlyDataManager;
import com.sap.sailing.racecommittee.app.data.clients.LoadClient;
import com.sap.sailing.racecommittee.app.domain.ManagedRace;
import com.sap.sailing.racecommittee.app.domain.impl.RaceGroupSeriesFleet;
import com.sap.sailing.racecommittee.app.logging.LogEvent;
import com.sap.sailing.racecommittee.app.services.RaceStateService;
import com.sap.sailing.racecommittee.app.ui.adapters.racelist.RaceListDataType;
import com.sap.sailing.racecommittee.app.ui.adapters.racelist.RaceListDataTypeHeader;
import com.sap.sailing.racecommittee.app.ui.adapters.racelist.RaceListDataTypeRace;
import com.sap.sailing.racecommittee.app.ui.fragments.RaceFragment;
import com.sap.sailing.racecommittee.app.ui.fragments.RaceInfoFragment;
import com.sap.sailing.racecommittee.app.ui.fragments.RaceListFragment;
import com.sap.sailing.racecommittee.app.ui.fragments.RaceListFragment.RaceListCallbacks;
import com.sap.sailing.racecommittee.app.ui.fragments.WelcomeFragment;
import com.sap.sailing.racecommittee.app.ui.fragments.raceinfo.BaseFragment;
import com.sap.sailing.racecommittee.app.ui.fragments.raceinfo.RaceFinishingFragment;
import com.sap.sailing.racecommittee.app.ui.fragments.raceinfo.RaceFlagViewerFragment;
import com.sap.sailing.racecommittee.app.ui.fragments.raceinfo.RaceSummaryFragment;
import com.sap.sailing.racecommittee.app.ui.views.PanelButton;
import com.sap.sailing.racecommittee.app.utils.BitmapHelper;
import com.sap.sailing.racecommittee.app.utils.RaceHelper;
import com.sap.sse.common.TimePoint;
import com.sap.sse.common.impl.MillisecondsTimePoint;

public class RacingActivity extends SessionActivity implements RaceListCallbacks {
    private static final String TAG = RacingActivity.class.getName();
    private static final String WIND = "wind";
    private static final String RACE = "race";

    private static final int RacesLoaderId = 2;
    private ProgressBar mProgressSpinner;

    private IntentReceiver mReceiver;
    private ReadonlyDataManager dataManager;
    private RaceInfoFragment infoFragment;
    private Wind mWind;
    private RaceListFragment mRaceList;
    private ManagedRace mSelectedRace;
    private TimePoint startTime;

    private Serializable getCourseAreaIdFromIntent() {
        if (getIntent() == null || getIntent().getExtras() == null) {
            ExLog.e(this, TAG, "Expected an intent carrying event extras.");
            return null;
        }

        final Serializable courseId = getIntent().getExtras().getSerializable(AppConstants.COURSE_AREA_UUID_KEY);
        if (courseId == null) {
            ExLog.e(this, TAG, "Expected an intent carrying the course area id.");
            return null;
        }
        return courseId;
    }

    private Serializable getEventIdFromIntent() {
        if (getIntent() == null || getIntent().getExtras() == null) {
            ExLog.e(this, TAG, "Expected an intent carrying event extras.");
        }

        final Serializable eventId = getIntent().getExtras().getSerializable(AppConstants.EventIdTag);
        if (eventId == null) {
            ExLog.e(this, TAG, "Expected an intent carrying the event id.");
            return null;
        }
        return eventId;
    }

    private void loadRaces(final CourseArea courseArea) {
        setProgressSpinnerVisibility(true);

        ExLog.i(this, TAG, "Issuing loading of managed races from data manager");
        getLoaderManager().initLoader(RacesLoaderId, null, dataManager.createRacesLoader(courseArea.getId(), new RaceLoadClient(courseArea)));
    }

    private boolean resetEditFragments(@IdRes int id, String action) {
        if (findViewById(id) != null) {
            Fragment fragment = getFragmentManager().findFragmentById(id);
            if (fragment == null) {
                fragment = getFragmentManager().findFragmentById(R.id.protest_time_fragment);
            } else {
                if (fragment instanceof BaseFragment) {
                    BaseFragment base = (BaseFragment) fragment;
                    if (base.onBackPressed()) {
                        return true;
                    }
                }
            }
            if (fragment != null) {
                LocalBroadcastManager manager = LocalBroadcastManager.getInstance(this);
                manager.sendBroadcast(new Intent(action));
                manager.sendBroadcast(new Intent(AppConstants.INTENT_ACTION_CLEAR_TOGGLE));
                return true;
            }
        }
        return false;
    }

    @Override
    public void onBackPressed() {
        if (resetEditFragments(R.id.race_edit, AppConstants.INTENT_ACTION_SHOW_MAIN_CONTENT)) {
            return;
        }
        if (resetEditFragments(R.id.finished_edit, AppConstants.INTENT_ACTION_SHOW_SUMMARY_CONTENT)) {
            return;
        }

        Fragment fragment = getFragmentManager().findFragmentById(R.id.racing_view_container);
        if (!(fragment instanceof RaceInfoFragment || fragment instanceof WelcomeFragment)) {
            if (getFragmentManager().getBackStackEntryCount() > 0) {
                getFragmentManager().popBackStackImmediate();
                getFragmentManager().beginTransaction().commit();

                // fix for filled out RaceInfoFragment
                if (infoFragment != null && infoFragment.isFragmentUIActive() && mSelectedRace != null) {
                    ExLog.i(this, this.getClass().getCanonicalName(), "Returning to RaceInfoFragment");

                    getFragmentManager().popBackStackImmediate();
                    onRaceItemClicked(mSelectedRace);
                }
            }
        } else {
            logoutSession();
        }
    }

    @Override
    public void onCreate(Bundle savedInstanceState) {
        // features must be requested before anything else
        getWindow().requestFeature(Window.FEATURE_INDETERMINATE_PROGRESS);

        super.onCreate(savedInstanceState);

        setContentView(R.layout.racing_view);

        dataManager = DataManager.create(this);
        mRaceList = (RaceListFragment) getFragmentManager().findFragmentById(R.id.navigation_drawer);

        Toolbar toolbar = (Toolbar) findViewById(R.id.toolbar);
        if (toolbar != null) {
            if (AppUtils.with(this).is10inch()) {
                setOverflowIcon();
                toolbar.setMinimumHeight(getResources().getDimensionPixelSize(R.dimen.biggerActionBarSize));
            }
            setSupportActionBar(toolbar);
            mProgressSpinner = (ProgressBar) findViewById(R.id.progress_spinner);
        }

        Serializable courseAreaId = getCourseAreaIdFromIntent();
        if (courseAreaId == null) {
            throw new IllegalStateException("There was no course area id transmitted...");
        }
        ExLog.i(this, this.getClass().toString(), "trying to load courseArea via id: " + courseAreaId);
        CourseArea courseArea = dataManager.getDataStore().getCourseArea(courseAreaId);

        Serializable eventId = getEventIdFromIntent();
        if (eventId == null) {
            throw new IllegalStateException("There was no event id transmitted...");
        }
        EventBase event = dataManager.getDataStore().getEvent(eventId);
        if (event == null) {
            ExLog.e(this, TAG, "Noooo the event is null :/");
            PackageManager pm = getPackageManager();
            Intent intent = pm.getLaunchIntentForPackage(getPackageName());
            startActivity(intent);
            finish();
        } else {
            if (courseArea != null) {
                loadRaces(courseArea);
                ExLog.i(this, this.getClass().toString(), "did load courseArea!");
            } else {
                ExLog.i(this, this.getClass().toString(), "courseArea == null :(");
                Toast.makeText(this, getString(R.string.racing_course_area_missing), Toast.LENGTH_LONG).show();
            }
            loadNavDrawer(courseArea);
            if (savedInstanceState != null) {
                String raceID = (String) savedInstanceState.getSerializable(RACE);
                if (raceID != null) {
                    onRaceItemClicked(dataManager.getDataStore().getRace(raceID));
                    return;
                }
            }
            loadWelcomeFragment();
        }
    }

    @Override
    public void onResume() {
        super.onResume();

        mReceiver = new IntentReceiver();
        IntentFilter filter = new IntentFilter();
        filter.addAction(AppConstants.INTENT_ACTION_SHOW_MAIN_CONTENT);
        filter.addAction(AppConstants.INTENT_ACTION_SHOW_SUMMARY_CONTENT);
        filter.addAction(AppConstants.INTENT_ACTION_REMOVE_PROTEST);
        LocalBroadcastManager.getInstance(this).registerReceiver(mReceiver, filter);
    }

    @Override
    public void onPause() {
        super.onPause();

        LocalBroadcastManager.getInstance(this).unregisterReceiver(mReceiver);
    }

    private void loadNavDrawer(CourseArea courseArea) {
        mRaceList.setUp((DrawerLayout) findViewById(R.id.drawer_layout), courseArea.getName(), preferences.getAuthor().getName());
    }

    private void loadWelcomeFragment() {
        getFragmentManager().beginTransaction().replace(R.id.racing_view_container, WelcomeFragment.newInstance()).commit();
    }

    public TimePoint getStartTime() {
        return startTime;
    }

    public void setStartTime(TimePoint startTime) {
        this.startTime = startTime;
    }

    @Override
    public void onRaceListItemSelected(RaceListDataType selectedItem) {
        if (selectedItem instanceof RaceListDataTypeRace) {
            RaceListDataTypeRace selectedElement = (RaceListDataTypeRace) selectedItem;
            selectedElement.setUpdateIndicatorVisible(false);

            ManagedRace managedRace = selectedElement.getRace();
            ExLog.i(this, LogEvent.RACE_SELECTED_ELEMENT, managedRace.getId() + " " + managedRace.getStatus());
            onRaceItemClicked(managedRace);
        } else if (selectedItem instanceof RaceListDataTypeHeader) {
            // This is for logging purposes only!
            RaceListDataTypeHeader selectedTitle = (RaceListDataTypeHeader) selectedItem;
            ExLog.i(this, LogEvent.RACE_SELECTED_TITLE, selectedTitle.toString());
        }
    }

    public void onRaceItemClicked(ManagedRace managedRace) {
        onRaceItemClicked(managedRace, false);
    }

    public void onRaceItemClicked(ManagedRace managedRace, boolean forcedChange) {
        if (forcedChange || mSelectedRace != managedRace) {
            mSelectedRace = managedRace;
            infoFragment = new RaceInfoFragment();
            infoFragment.setArguments(RaceFragment.createArguments(managedRace));

            setupActionBar(managedRace);

            getFragmentManager().beginTransaction().replace(R.id.racing_view_container, infoFragment).commit();
        }
    }

    @Override
    protected void onRestoreInstanceState(@NonNull Bundle savedInstanceState) {
        super.onRestoreInstanceState(savedInstanceState);

        mWind = (Wind) savedInstanceState.getSerializable(WIND);
        if (mWind != null) {
            onWindEntered(mWind);
        }
    }

    @Override
    public void onSaveInstanceState(Bundle outState) {
        super.onSaveInstanceState(outState);
        outState.putSerializable(WIND, mWind);
        if (mSelectedRace != null) {
            outState.putSerializable(RACE, mSelectedRace.getId());
        }
    }

    @Override
    public boolean onPrepareOptionsMenu(Menu menu) {
        if (menu != null) {
            MenuItem item = menu.findItem(R.id.options_menu_reset);
            if (item != null) {
                item.setVisible(mSelectedRace != null);
            }
        }
        return super.onPrepareOptionsMenu(menu);
    }

    @Override
    public boolean onOptionsItemSelected(MenuItem item) {
        switch (item.getItemId()) {
            case R.id.options_menu_reset:
                ExLog.i(this, TAG, "Clicked RESET RACE");
                resetRace();
                return true;

            default:
                return super.onOptionsItemSelected(item);
        }
    }

    public void onWindEntered(Wind windFix) {
        PanelButton windValue = (PanelButton) findViewById(R.id.button_wind);
        if (windFix != null) {
            if (windValue != null) {
                windValue.setPanelText(String.format(getString(R.string.wind_info), windFix.getKnots(), windFix.getBearing().reverse().toString()));
            }
            if (mSelectedRace != null) {
                mSelectedRace.getState().setWindFix(MillisecondsTimePoint.now(), windFix, /* isMagnetic */ true);
            }

            mWind = windFix;
        } else {
            if (windValue != null) {
                windValue.setPanelText(getString(R.string.wind_unknown));
            }
        }

        getFragmentManager().popBackStackImmediate();

        if (infoFragment != null && infoFragment.isFragmentUIActive()) {
            ExLog.i(this, this.getClass().getCanonicalName(), "Returning to RaceInfoFragment from WindFragment");
            getFragmentManager().popBackStackImmediate();

            onRaceItemClicked(mSelectedRace);
        }
    }

    private void registerOnService(final Collection<ManagedRace> races) {
        // since the service is the long-living component
        // he should decide whether these races are already
        // registered or not.
        new Thread(new Runnable() {
            @Override
            public void run() {
                for (ManagedRace race : races) {
                    Intent registerIntent = new Intent(RacingActivity.this, RaceStateService.class);
                    registerIntent.setAction(AppConstants.INTENT_ACTION_REGISTER_RACE);
                    registerIntent.putExtra(AppConstants.RACE_ID_KEY, race.getId());
                    RacingActivity.this.startService(registerIntent);
                }
            }
        }).start();
    }

    public void setProgressSpinnerVisibility(boolean visible) {
        if (mProgressSpinner != null) {
            if (visible) {
                mProgressSpinner.setVisibility(View.VISIBLE);
            } else {
                mProgressSpinner.setVisibility(View.GONE);
            }
        }

        if (mRaceList != null) {
            if (visible) {
                mRaceList.showSpinner(true);
            } else {
                mRaceList.showSpinner(false);
            }
        }
    }

    private void setupActionBar(ManagedRace race) {
        if (getSupportActionBar() != null) {
            getSupportActionBar().setTitle(RaceHelper.getReverseRaceName(race, " / "));
        }
    }

    public void resetRace() {
        AlertDialog.Builder builder = new AlertDialog.Builder(this, R.style.AppTheme_AlertDialog);
        builder.setTitle(getString(R.string.race_reset_confirmation_title));
        builder.setMessage(getString(R.string.race_reset_message));
        builder.setCancelable(true);
        builder.setPositiveButton(getString(R.string.race_reset_confirm), new DialogInterface.OnClickListener() {
            @Override
            public void onClick(DialogInterface dialog, int which) {
                ExLog.i(RacingActivity.this, LogEvent.RACE_RESET_YES, mSelectedRace.getId());
                ExLog.w(RacingActivity.this, TAG, String.format("Race %s is selected for reset.", mSelectedRace.getId()));
                mSelectedRace.getState().setAdvancePass(MillisecondsTimePoint.now());
            }
        });
        builder.setNegativeButton(getString(R.string.race_reset_cancel), new DialogInterface.OnClickListener() {
            @Override
            public void onClick(DialogInterface dialog, int which) {
                if (mSelectedRace != null) {
                    ExLog.i(RacingActivity.this, LogEvent.RACE_RESET_NO, mSelectedRace.getId());
                }
                dialog.cancel();
            }
        });
        builder.create().show();
    }

    public void openDrawer() {
        if (mRaceList != null) {
            mRaceList.openDrawer();
        }
    }

<<<<<<< HEAD
=======
    public LinkedHashMap<RaceGroupSeriesFleet, List<ManagedRace>> getRacesByGroup() {
        if (mRaceList != null) {
            return mRaceList.getRacesByGroup();
        }
        return null;
    }

>>>>>>> b028513f
    @TargetApi(Build.VERSION_CODES.LOLLIPOP)
    private void setOverflowIcon() {
        // Required to set overflow icon
        final String overflowDescription = getString(R.string.abc_action_menu_overflow_description);
        final ViewGroup decorView = (ViewGroup) getWindow().getDecorView();
        final ViewTreeObserver viewTreeObserver = decorView.getViewTreeObserver();
        viewTreeObserver.addOnGlobalLayoutListener(new ViewTreeObserver.OnGlobalLayoutListener() {
            @Override
            public void onGlobalLayout() {
                // Find the overflow button
                final ArrayList<View> outViews = new ArrayList<>();
                decorView.findViewsWithText(outViews, overflowDescription, View.FIND_VIEWS_WITH_CONTENT_DESCRIPTION);
                if (outViews.isEmpty()) {
                    return;
                }
                // Actual replacement of the icon
                TintImageView overflow = (TintImageView) outViews.get(0);
                overflow.setMinimumWidth(getResources().getDimensionPixelSize(R.dimen.bigger_over_flow_width));
                overflow.setMinimumHeight(getResources().getDimensionPixelSize(R.dimen.bigger_over_flow_height));
                Bitmap bitmap = BitmapHelper.decodeSampledBitmapFromResource(getResources(), R.drawable.ic_more_vert_white_48dp, overflow.getMinimumWidth(), overflow.getMinimumHeight());
                if (Build.VERSION.SDK_INT >= Build.VERSION_CODES.LOLLIPOP) {
                    overflow.setScaleType(ImageView.ScaleType.FIT_END);
                }
                overflow.setImageDrawable(new BitmapDrawable(getResources(), bitmap));
                // Remove listener on layout
                removeOnGlobalLayoutListener(decorView, this);
            }
        });
    }

    // @SuppressWarnings, but it is handled correctly
    @SuppressWarnings("deprecation")
    @TargetApi(Build.VERSION_CODES.JELLY_BEAN)
    private void removeOnGlobalLayoutListener(View v, ViewTreeObserver.OnGlobalLayoutListener listener) {
        if (Build.VERSION.SDK_INT >= Build.VERSION_CODES.JELLY_BEAN) {
            v.getViewTreeObserver().removeOnGlobalLayoutListener(listener);
        } else {
            v.getViewTreeObserver().removeGlobalOnLayoutListener(listener);
        }
    }

    public void processIntent(Intent intent) {
        Fragment content;
        Fragment extra = null;
        Bundle args = new Bundle();
        View view;

        String action = intent.getAction();
        if (mSelectedRace != null) {
            args.putSerializable(AppConstants.RACE_ID_KEY, mSelectedRace.getId());
        }

        FragmentTransaction transaction = getFragmentManager().beginTransaction();

        if (AppConstants.INTENT_ACTION_SHOW_MAIN_CONTENT.equals(action)) {
            view = findViewById(R.id.race_edit);
            if (view != null) {
                ViewHelper.setSiblingsVisibility(view, View.VISIBLE);
                extra = getFragmentManager().findFragmentById(R.id.race_edit);
                if (extra != null) {
                    transaction.remove(extra);
                }
            }
            if (findViewById(R.id.race_content) != null) {
                if (mSelectedRace.getStatus() != RaceLogRaceStatus.FINISHING) {
                    content = RaceFlagViewerFragment.newInstance();
                } else {
                    content = RaceFinishingFragment.newInstance();
                }
                content.setArguments(args);
                transaction.replace(R.id.race_content, content);
            }
        }

        if (AppConstants.INTENT_ACTION_SHOW_SUMMARY_CONTENT.equals(action)) {
            view = findViewById(R.id.finished_edit);
            if (view != null) {
                ViewHelper.setSiblingsVisibility(view, View.VISIBLE);
                extra = getFragmentManager().findFragmentById(R.id.finished_edit);
                if (extra != null) {
                    transaction.remove(extra);
                }
            }
            if (extra == null && findViewById(R.id.finished_content) != null) {
                content = RaceSummaryFragment.newInstance(args);
                transaction.replace(R.id.finished_content, content);
            }
        }

        if (AppConstants.INTENT_ACTION_REMOVE_PROTEST.equals(action)) {
            view = findViewById(R.id.protest_time_fragment);
            if (view != null) {
                ViewHelper.setSiblingsVisibility(view, View.VISIBLE);
                extra = getFragmentManager().findFragmentById(R.id.protest_time_fragment);
                if (extra != null) {
                    transaction.remove(extra);
                }
            }
        }

        transaction.commit();
    }

    private class RaceLoadClient implements LoadClient<Collection<ManagedRace>> {

        private CourseArea courseArea;
        private Collection<ManagedRace> lastSeenRaces = null;

        public RaceLoadClient(CourseArea courseArea) {
            this.courseArea = courseArea;
        }

        @Override
        public void onLoadFailed(Exception ex) {
            setProgressSpinnerVisibility(false);
            AlertDialog.Builder builder = new AlertDialog.Builder(RacingActivity.this, R.style.AppTheme_AlertDialog);
            builder.setMessage(String.format(getString(R.string.generic_load_failure), ex.getMessage())).setTitle(getString(R.string.loading_failure))
                .setIcon(R.drawable.ic_warning_grey_600_36dp).setCancelable(true)
                .setPositiveButton(getString(R.string.retry), new DialogInterface.OnClickListener() {
                    public void onClick(DialogInterface dialog, int id) {
                        setProgressSpinnerVisibility(true);

                        ExLog.i(RacingActivity.this, TAG, "Issuing a reload of managed races");
                        getLoaderManager().restartLoader(RacesLoaderId, null, dataManager.createRacesLoader(courseArea.getId(), RaceLoadClient.this));
                        dialog.cancel();
                    }
                }).setNegativeButton(getString(R.string.cancel), new DialogInterface.OnClickListener() {
                public void onClick(DialogInterface dialog, int id) {
                    dialog.cancel();
                }
            });
            builder.create().show();
        }

        @Override
        public void onLoadSucceeded(Collection<ManagedRace> data, boolean isCached) {
            // Let's do the setup stuff only when the data is changed (or its the first time)
            if (lastSeenRaces != null && CollectionUtils.isEqualCollection(data, lastSeenRaces)) {
                ExLog.i(RacingActivity.this, TAG, "Same races are already loaded...");
            } else {
                lastSeenRaces = data;

                registerOnService(data);
                mRaceList.setupOn(data);

                Toast.makeText(RacingActivity.this, String.format(getString(R.string.racing_load_success), data.size()), Toast.LENGTH_SHORT).show();
            }

            setProgressSpinnerVisibility(false);
        }
    }

    private class IntentReceiver extends BroadcastReceiver {
        @Override
        public void onReceive(Context context, Intent intent) {
            processIntent(intent);
        }
    }
}<|MERGE_RESOLUTION|>--- conflicted
+++ resolved
@@ -442,8 +442,6 @@
         }
     }
 
-<<<<<<< HEAD
-=======
     public LinkedHashMap<RaceGroupSeriesFleet, List<ManagedRace>> getRacesByGroup() {
         if (mRaceList != null) {
             return mRaceList.getRacesByGroup();
@@ -451,7 +449,6 @@
         return null;
     }
 
->>>>>>> b028513f
     @TargetApi(Build.VERSION_CODES.LOLLIPOP)
     private void setOverflowIcon() {
         // Required to set overflow icon
