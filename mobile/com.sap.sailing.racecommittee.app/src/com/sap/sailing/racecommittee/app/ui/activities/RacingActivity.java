package com.sap.sailing.racecommittee.app.ui.activities;

import android.app.AlertDialog;
import android.app.Fragment;
import android.app.FragmentTransaction;
import android.content.DialogInterface;
import android.content.Intent;
import android.graphics.Typeface;
import android.os.Bundle;
import android.os.Handler;
import android.support.v4.content.LocalBroadcastManager;
import android.support.v4.widget.DrawerLayout;
import android.support.v7.widget.Toolbar;
import android.text.Spannable;
import android.text.SpannableString;
import android.text.style.StyleSpan;
import android.view.MenuItem;
import android.view.View;
import android.view.View.OnClickListener;
import android.view.Window;
import android.widget.*;
import com.sap.sailing.android.shared.logging.ExLog;
import com.sap.sailing.android.shared.util.CollectionUtils;
import com.sap.sailing.domain.base.CourseArea;
import com.sap.sailing.domain.base.EventBase;
import com.sap.sailing.domain.tracking.Wind;
import com.sap.sailing.racecommittee.app.AppConstants;
import com.sap.sailing.racecommittee.app.R;
import com.sap.sailing.racecommittee.app.data.DataManager;
import com.sap.sailing.racecommittee.app.data.ReadonlyDataManager;
import com.sap.sailing.racecommittee.app.data.clients.LoadClient;
import com.sap.sailing.racecommittee.app.domain.ManagedRace;
import com.sap.sailing.racecommittee.app.logging.LogEvent;
import com.sap.sailing.racecommittee.app.services.RaceStateService;
import com.sap.sailing.racecommittee.app.ui.adapters.racelist.RaceListDataType;
import com.sap.sailing.racecommittee.app.ui.adapters.racelist.RaceListDataTypeHeader;
import com.sap.sailing.racecommittee.app.ui.adapters.racelist.RaceListDataTypeRace;
import com.sap.sailing.racecommittee.app.ui.fragments.*;
import com.sap.sailing.racecommittee.app.ui.fragments.RaceListFragment.RaceListCallbacks;
import com.sap.sailing.racecommittee.app.ui.fragments.raceinfo.RaceInfoListener;
<<<<<<< HEAD
import com.sap.sailing.racecommittee.app.ui.fragments.raceinfo.unscheduled.WindFragment;
=======
import com.sap.sailing.racecommittee.app.ui.fragments.raceinfo.WindFragment;
>>>>>>> e982fac5
import com.sap.sailing.racecommittee.app.utils.TickListener;
import com.sap.sailing.racecommittee.app.utils.TickSingleton;
import com.sap.sailing.racecommittee.app.utils.TimeUtils;
import com.sap.sse.common.TimePoint;
import com.sap.sse.common.impl.MillisecondsTimePoint;

import java.io.Serializable;
import java.text.SimpleDateFormat;
import java.util.Collection;

public class RacingActivity extends SessionActivity implements RaceInfoListener, RaceListCallbacks, TickListener, OnClickListener {
    private static final String TAG = RacingActivity.class.getName();
    private static final String WIND = "wind";
    private static final String RACE = "race";

    private static final int RacesLoaderId = 2;
    private static final int EventsLoaderId = 1;
    private static final int CourseLoaderId = 0;

    private static ProgressBar mProgressSpinner;

    private TextView currentTime;
    private TextView headerTime;
    private TextView timeStart;
    private TextView timeFinish;
    private ReadonlyDataManager dataManager;
    private RaceInfoFragment infoFragment;
    private Wind mWind;
    private RaceListFragment mRaceList;
    private RaceFragment raceFragment;
    private ManagedRace mSelectedRace;
    private RelativeLayout windButton;
    private WindFragment windFragment;
    private Serializable mEventId;
    private EventBase mEvent;
    private CourseArea mCourseArea;
    private Serializable mCourseAreaId;
    private RelativeLayout mStartProcedureLayout;
    private RelativeLayout mStartModeLayout;
    private RelativeLayout mCourseLayout;
    private RelativeLayout mWindLayout;
    private RelativeLayout mAbandonFlagsLayout;
    private RelativeLayout mRecallFlagsLayout;
    private RelativeLayout mPostponeFlagsLayout;
    private RelativeLayout mCourseFlagsLayout;
    private RelativeLayout mMoreFlagsLayout;
    private ImageView mStartProcedureMarker;
    private ImageView mStartModeMarker;
    private ImageView mCourseMarker;
    private ImageView mWindMarker;
    private ImageView mAbandonFlagsMarker;
    private ImageView mRecallFlagsMarker;
    private ImageView mPostponeFlagsMarker;
    private ImageView mCourseFlagsMarker;
    private ImageView mMoreFlagsMarker;
    private SimpleDateFormat dateFormat;

    private void setupFragments() {
        new Handler().post(new Runnable() {

            public void run() {
                loadRaces(mCourseArea);
                loadNavDrawer(mCourseArea, mEvent);
                if (mSelectedRace == null) {
                    loadWelcomeFragment();
                }
            }
        });
    }

    private Serializable getCourseAreaIdFromIntent() {
        if (getIntent() == null || getIntent().getExtras() == null) {
            ExLog.e(this, TAG, "Expected an intent carrying event extras.");
            return null;
        }

        final Serializable courseId = getIntent().getExtras().getSerializable(AppConstants.COURSE_AREA_UUID_KEY);
        if (courseId == null) {
            ExLog.e(this, TAG, "Expected an intent carrying the course area id.");
            return null;
        }
        return courseId;
    }

    private Serializable getEventIdFromIntent() {
        if (getIntent() == null || getIntent().getExtras() == null) {
            ExLog.e(this, TAG, "Expected an intent carrying event extras.");
        }

        final Serializable eventId = getIntent().getExtras().getSerializable(AppConstants.EventIdTag);
        if (eventId == null) {
            ExLog.e(this, TAG, "Expected an intent carrying the event id.");
            return null;
        }
        return eventId;
    }

    private void loadCourses(final EventBase event) {
        setSupportProgressBarIndeterminateVisibility(true);

        ExLog.i(this, TAG, "Issuing loading of courses from data manager");
        getLoaderManager().initLoader(CourseLoaderId, null,
                dataManager.createCourseAreasLoader(event, new CourseLoadClient()));
    }

    private void loadRaces(final CourseArea courseArea) {
        setSupportProgressBarIndeterminateVisibility(true);

        ExLog.i(this, TAG, "Issuing loading of managed races from data manager");
        getLoaderManager().initLoader(RacesLoaderId, null,
                dataManager.createRacesLoader(courseArea.getId(), new RaceLoadClient(courseArea)));
    }

    private void loadEvents() {
        setSupportProgressBarIndeterminateVisibility(true);

        ExLog.i(this, TAG, "Issuing loading of events from data manager");
        getLoaderManager().initLoader(EventsLoaderId, null, dataManager.createEventsLoader(new EventLoadClient()));
    }

    public void loadWindFragment() {
        // check if the fragment is actively shown already, otherwise show it
        if ((windFragment != null && !windFragment.isFragmentUIActive()) || windFragment == null) {
            windFragment = WindFragment.newInstance(0);

            showMarker(mWindMarker, 1);
            getFragmentManager().beginTransaction()
                    // .setCustomAnimations(R.animator.slide_in, R.animator.slide_out)
                    .replace(R.id.racing_view_container, windFragment)
                    .setTransition(FragmentTransaction.TRANSIT_FRAGMENT_FADE).addToBackStack(null).commit();
        }
    }

    public void logout() {
        logoutSession();
    }

    @Override
    public void notifyTick() {
        TimePoint now = MillisecondsTimePoint.now();

        currentTime = (TextView) findViewById(R.id.current_time);
        if (currentTime != null) {
            currentTime.setText(dateFormat.format(now.asMillis()));
        }

        if (mSelectedRace != null && mSelectedRace.getState() != null) {
            TimePoint startTime = mSelectedRace.getState().getStartTime();

            timeStart = (TextView) findViewById(R.id.time_start);
<<<<<<< HEAD
            if (timeStart != null) {
=======
            if (timeStart != null && startTime != null) {
>>>>>>> e982fac5
                timeStart.setText(getString(R.string.time_start).replace("#TIME#", dateFormat.format(startTime.asDate())));
            }

            timeFinish = (TextView) findViewById(R.id.time_finish);
            //TODO Add this later

            headerTime = (TextView) findViewById(R.id.timer_text);
<<<<<<< HEAD
            if (headerTime != null) {
=======
            if (headerTime != null && startTime != null) {
>>>>>>> e982fac5
                String time;
                if (startTime.asMillis() > now.asMillis()) {
                    time = TimeUtils.formatDurationUntil(startTime.minus(now.asMillis()).asMillis());
                } else {
                    time = TimeUtils.formatDurationSince(now.minus(startTime.asMillis()).asMillis());
                }
                headerTime.setText(getString(R.string.time).replace("#TIME#", time));
            }
        }

        LocalBroadcastManager.getInstance(this).sendBroadcast(new Intent(getString(R.string.intent_update_ui)));
    }

    @Override
    public void onBackPressed() {
        Fragment fragment = getFragmentManager().findFragmentById(R.id.racing_view_container);
        if (!(fragment instanceof RaceInfoFragment || fragment instanceof WelcomeFragment)) {
            if (getFragmentManager().getBackStackEntryCount() > 0) {
                getFragmentManager().popBackStackImmediate();
                getFragmentManager().beginTransaction().commit();

                // fix for filled out RaceInfoFragment
                if (infoFragment != null && infoFragment.isFragmentUIActive() && mSelectedRace != null) {
                    ExLog.i(this, this.getClass().getCanonicalName(), "Returning to RaceInfoFragment");

                    getFragmentManager().popBackStackImmediate();
                    onRaceItemClicked(mSelectedRace);
                }
                setRightPanelVisibility(View.VISIBLE);
                resetMarker();
            }
        } else {
            logoutSession();
        }
    }

    @Override
    public void onClick(View view) {
        resetMarker();
        switch (view.getId()) {
            case R.id.wind:
                loadWindFragment();
                break;

            default:
                break;
        }
    }

    @Override
    public void onCreate(Bundle savedInstanceState) {
        // features must be requested before anything else
        getWindow().requestFeature(Window.FEATURE_INDETERMINATE_PROGRESS);

        super.onCreate(savedInstanceState);

        setContentView(R.layout.racing_view);

        dataManager = DataManager.create(this);
        mRaceList = (RaceListFragment) getFragmentManager().findFragmentById(R.id.navigation_drawer);

        Toolbar toolbar = (Toolbar) findViewById(R.id.toolbar);
        if (toolbar != null) {
            setSupportActionBar(toolbar);
            mProgressSpinner = (ProgressBar) findViewById(R.id.progress_spinner);
        }
        dateFormat = new SimpleDateFormat("HH:mm:ss", getResources().getConfiguration().locale);

        Serializable courseAreaId = getCourseAreaIdFromIntent();
        mCourseAreaId = courseAreaId;
        if (courseAreaId == null) {
            throw new IllegalStateException("There was no course area id transmitted...");
        }
        ExLog.i(this, this.getClass().toString(), "trying to load courseArea via id: " + courseAreaId);
        mCourseArea = dataManager.getDataStore().getCourseArea(courseAreaId);

        getPanelWidgets();

        Serializable eventId = getEventIdFromIntent();
        if (eventId == null) {
            throw new IllegalStateException("There was no event id transmitted...");
        }
        mEventId = eventId;

        EventBase e = dataManager.getDataStore().getEvent(eventId);
        if (e == null) {
            ExLog.e(this, TAG, "Noooo the event is null :/");
            loadEvents();
            // setupDataStore();
            // loadNavDrawer( courseAreaId, eventId);
        } else {
            if (mCourseArea != null) {
                loadRaces(mCourseArea);
                ExLog.i(this, this.getClass().toString(), "did load courseArea!");
            } else {
                ExLog.i(this, this.getClass().toString(), "courseArea == null :(");
                Toast.makeText(this, getString(R.string.racing_course_area_missing), Toast.LENGTH_LONG).show();
            }
            loadNavDrawer(mCourseArea, e);
            loadWelcomeFragment();
        }
    }

    private void loadNavDrawer(CourseArea courseArea, EventBase event) {
        String race = getResources().getString(R.string.nav_header).replace("#AREA#", courseArea.getName())
                .replace("#EVENT#", event.getName()).replace("#AUTHOR#", preferences.getAuthor().getName());
        SpannableString header = new SpannableString(race);
        StyleSpan spanBold = new StyleSpan(Typeface.BOLD);
        header.setSpan(spanBold, 0, event.getName().length(), Spannable.SPAN_EXCLUSIVE_EXCLUSIVE);
        mRaceList.setUp((DrawerLayout) findViewById(R.id.drawer_layout), header);
    }

    private void loadWelcomeFragment() {
        getFragmentManager()
                .beginTransaction()
                .replace(R.id.racing_view_container, WelcomeFragment.newInstance())
                .commit();
    }

    @Override
    public void onRaceListItemSelected(RaceListDataType selectedItem) {
        if (selectedItem instanceof RaceListDataTypeRace) {
            RaceListDataTypeRace selectedElement = (RaceListDataTypeRace) selectedItem;
            selectedElement.setUpdateIndicatorVisible(false);
            // ((ImageView) findViewById(R.id.Welter_Cell_UpdateLabel)).setVisibility(View.GONE);

            mSelectedRace = selectedElement.getRace();
            ExLog.i(this, LogEvent.RACE_SELECTED_ELEMENT, mSelectedRace.getId() + " " + mSelectedRace.getStatus());
            onRaceItemClicked(mSelectedRace);
        } else if (selectedItem instanceof RaceListDataTypeHeader) {
            // This is for logging purposes only!
            RaceListDataTypeHeader selectedTitle = (RaceListDataTypeHeader) selectedItem;
            ExLog.i(this, LogEvent.RACE_SELECTED_TITLE, selectedTitle.toString());
        }
    }

    public void onRaceItemClicked(ManagedRace managedRace) {
        mSelectedRace = managedRace;
        infoFragment = new RaceInfoFragment();
        infoFragment.setArguments(RaceFragment.createArguments(managedRace));

        setupActionBar(managedRace);

        getFragmentManager().beginTransaction()
                // .setCustomAnimations(R.animator.slide_in, R.animator.slide_out)
                .replace(R.id.racing_view_container, infoFragment)
                .setTransition(FragmentTransaction.TRANSIT_FRAGMENT_FADE).commit();
    }

    @Override
    public void onResetTime() {
        infoFragment.onResetTime();
    }

    @Override
    protected void onRestoreInstanceState(Bundle savedInstanceState) {
        super.onRestoreInstanceState(savedInstanceState);

        mWind = (Wind) savedInstanceState.getSerializable(WIND);
        if (mWind != null) {
            onWindEntered(mWind);
        }

//        //TODO Implement reload after return
//        Serializable raceId  = savedInstanceState.getSerializable(RACE);
//        mSelectedRace = OnlineDataManager.create(this).getDataStore().getRace(raceId);
//        if (mSelectedRace != null) {
//            onRaceItemClicked(mSelectedRace);
//        }
    }

    @Override
    public void onSaveInstanceState(Bundle outState) {
        super.onSaveInstanceState(outState);
        outState.putSerializable(WIND, mWind);
        if (mSelectedRace != null) {
            outState.putSerializable(RACE, mSelectedRace.getId());
        }
    }

    @Override
    public void onStart() {
        super.onStart();

        TickSingleton.INSTANCE.registerListener(this);
        notifyTick();
    }

    @Override
    public void onStop() {
        super.onStop();

        TickSingleton.INSTANCE.unregisterListener(this);
    }

    @Override
    public boolean onOptionsItemSelected(MenuItem item) {
        switch (item.getItemId()) {
            case R.id.options_menu_reset:
                ExLog.i(this, TAG, "Clicked RESET RACE");
                resetRace();
                return true;

            default:
                return super.onOptionsItemSelected(item);
        }
    }

    public void onWindEntered(Wind windFix) {
        TextView windValue = (TextView) findViewById(R.id.wind_value);
        if (windFix != null) {
            if (windValue != null) {
                windValue.setText(String.format(getString(R.string.wind_info), windFix.getKnots(), windFix.getBearing().reverse().toString()));
            }
            if (mSelectedRace != null) {
                mSelectedRace.getState().setWindFix(MillisecondsTimePoint.now(), windFix);
            }

            mWind = windFix;
        } else {
            if (windValue != null) {
                windValue.setText(getString(R.string.wind_unknown));
            }
        }

        setRightPanelVisibility(View.VISIBLE);
        getFragmentManager().popBackStackImmediate();

        if (infoFragment != null && infoFragment.isFragmentUIActive()) {
            ExLog.i(this, this.getClass().getCanonicalName(), "Returning to RaceInfoFragment from WindFragment");
            getFragmentManager().popBackStackImmediate();

            onRaceItemClicked(mSelectedRace);
        }
    }

    private void registerOnService(final Collection<ManagedRace> races) {
        // since the service is the long-living component
        // he should decide whether these races are already
        // registered or not.
        new Thread(new Runnable() {
            @Override
            public void run() {
                for (ManagedRace race : races) {
                    Intent registerIntent = new Intent(RacingActivity.this, RaceStateService.class);
                    registerIntent.setAction(AppConstants.INTENT_ACTION_REGISTER_RACE);
                    registerIntent.putExtra(AppConstants.RACE_ID_KEY, race.getId());
                    RacingActivity.this.startService(registerIntent);
                }
            }
        }).run();
    }

    @Override
    public void setSupportProgressBarIndeterminateVisibility(boolean visible) {
        super.setSupportProgressBarIndeterminateVisibility(visible);

        if (mProgressSpinner != null) {
            if (visible) {
                mProgressSpinner.setVisibility(View.VISIBLE);
            } else {
                mProgressSpinner.setVisibility(View.GONE);
            }
        }
    }

    private void setupActionBar(ManagedRace race) {
        String title = race.getSeries().getName() + " / ";
        if (race.getFleet() != null) {
            title += race.getFleet().getName() + " / " + race.getRaceName();
        } else {
            title += race.getRaceName();
        }

        getSupportActionBar().setTitle(title);
    }

    private void getPanelWidgets() {
        // Left Panel
        mStartProcedureLayout = (RelativeLayout) findViewById(R.id.start_procedure);
        if (mStartProcedureLayout != null) {
            mStartProcedureLayout.setOnClickListener(this);
        }
        mStartProcedureMarker = (ImageView) findViewById(R.id.start_procedure_marker);
        mStartModeLayout = (RelativeLayout) findViewById(R.id.start_mode);
        if (mStartModeLayout != null) {
            mStartModeLayout.setOnClickListener(this);
        }
        mStartModeMarker = (ImageView) findViewById(R.id.start_mode_marker);
        mCourseLayout = (RelativeLayout) findViewById(R.id.course);
        if (mCourseLayout != null) {
            mCourseLayout.setOnClickListener(this);
        }
        mCourseMarker = (ImageView) findViewById(R.id.course_marker);
        mWindLayout = (RelativeLayout) findViewById(R.id.wind);
        if (mWindLayout != null) {
            mWindLayout.setOnClickListener(this);
        }
        mWindMarker = (ImageView) findViewById(R.id.wind_marker);

        // Right Panel
        mAbandonFlagsLayout = (RelativeLayout) findViewById(R.id.abandon_flags);
        if (mAbandonFlagsLayout != null) {
            mAbandonFlagsLayout.setOnClickListener(this);
        }
        mAbandonFlagsMarker = (ImageView) findViewById(R.id.abandon_flags_marker);
        mRecallFlagsLayout = (RelativeLayout) findViewById(R.id.recall_flags);
        if (mRecallFlagsLayout != null) {
            mRecallFlagsLayout.setOnClickListener(this);
        }
        mRecallFlagsMarker = (ImageView) findViewById(R.id.recall_flags_marker);
        mPostponeFlagsLayout = (RelativeLayout) findViewById(R.id.postpone_flags);
        if (mPostponeFlagsLayout != null) {
            mPostponeFlagsLayout.setOnClickListener(this);
        }
        mPostponeFlagsMarker = (ImageView) findViewById(R.id.postpone_flags_marker);
        mCourseFlagsLayout = (RelativeLayout) findViewById(R.id.course_flags);
        if (mCourseFlagsLayout != null) {
            mCourseFlagsLayout.setOnClickListener(this);
        }
        mCourseFlagsMarker = (ImageView) findViewById(R.id.course_flags_marker);
        mMoreFlagsLayout = (RelativeLayout) findViewById(R.id.more_flags);
        if (mMoreFlagsLayout != null) {
            mMoreFlagsLayout.setOnClickListener(this);
        }
        mMoreFlagsMarker = (ImageView) findViewById(R.id.more_flags_marker);

        resetMarker();
    }

    public void resetRace() {
        AlertDialog.Builder builder = new AlertDialog.Builder(this);
        builder.setTitle(getString(R.string.race_reset_confirmation_title));
        builder.setMessage(getString(R.string.race_reset_message));
        builder.setCancelable(true);
        builder.setPositiveButton(getString(R.string.race_reset_confirm), new DialogInterface.OnClickListener() {
            @Override
            public void onClick(DialogInterface dialog, int which) {
                ExLog.i(RacingActivity.this, LogEvent.RACE_RESET_YES, mSelectedRace.getId().toString());
                ExLog.w(RacingActivity.this, TAG, String.format("Race %s is selected for reset.", mSelectedRace.getId()));
                mSelectedRace.getState().setAdvancePass(MillisecondsTimePoint.now());
            }
        });
        builder.setNegativeButton(getString(R.string.race_reset_cancel), new DialogInterface.OnClickListener() {
            @Override
            public void onClick(DialogInterface dialog, int which) {
                ExLog.i(RacingActivity.this, LogEvent.RACE_RESET_NO, mSelectedRace.getId().toString());
                dialog.cancel();
            }
        });
        builder.create().show();
    }


    public void setRightPanelVisibility(int visibility) {
        LinearLayout layout = (LinearLayout) findViewById(R.id.panel_right);
        if (layout != null) {
            layout.setVisibility(visibility);
        }
    }

    public void showRightButtonCount(int count) {
        switch (count) {
            case 2:
                mAbandonFlagsLayout.setVisibility(View.GONE);
                mRecallFlagsLayout.setVisibility(View.GONE);
                mPostponeFlagsLayout.setVisibility(View.VISIBLE);
                mCourseFlagsMarker.setVisibility(View.VISIBLE);
                mMoreFlagsLayout.setVisibility(View.GONE);
                break;

            case 3:
                mAbandonFlagsLayout.setVisibility(View.VISIBLE);
                mRecallFlagsLayout.setVisibility(View.VISIBLE);
                mPostponeFlagsMarker.setVisibility(View.GONE);
                mCourseFlagsLayout.setVisibility(View.GONE);
                mMoreFlagsLayout.setVisibility(View.VISIBLE);
                break;

            case 4:
                mAbandonFlagsLayout.setVisibility(View.VISIBLE);
                mRecallFlagsLayout.setVisibility(View.VISIBLE);
                mPostponeFlagsLayout.setVisibility(View.GONE);
                mCourseFlagsLayout.setVisibility(View.VISIBLE);
                mMoreFlagsLayout.setVisibility(View.VISIBLE);
                break;

            default:
                mAbandonFlagsLayout.setVisibility(View.GONE);
                mRecallFlagsLayout.setVisibility(View.GONE);
                mPostponeFlagsLayout.setVisibility(View.GONE);
                mCourseFlagsLayout.setVisibility(View.GONE);
                mMoreFlagsLayout.setVisibility(View.GONE);
                break;
        }
    }

    private void resetMarker() {
        // Left Panel
        showMarker(mStartProcedureMarker, 0);
        showMarker(mStartModeMarker, 0);
        showMarker(mCourseMarker, 0);
        showMarker(mWindMarker, 0);

        // Right Panel
        showMarker(mAbandonFlagsMarker, 0);
        showMarker(mRecallFlagsMarker, 0);
        showMarker(mPostponeFlagsMarker, 0);
        showMarker(mCourseFlagsMarker, 0);
        showMarker(mMoreFlagsMarker, 0);
    }

    public void showMarker(ImageView view, int level) {
        if (view != null) {
            view.setImageLevel(level);
        }
    }

    public void openDrawer() {
        if (mRaceList != null) {
            mRaceList.openDrawer();
        }
    }

    private class RaceLoadClient implements LoadClient<Collection<ManagedRace>> {

        private CourseArea courseArea;
        private Collection<ManagedRace> lastSeenRaces = null;

        public RaceLoadClient(CourseArea courseArea) {
            this.courseArea = courseArea;
        }

        @Override
        public void onLoadFailed(Exception ex) {
            setSupportProgressBarIndeterminateVisibility(false);
            AlertDialog.Builder builder = new AlertDialog.Builder(RacingActivity.this);
            builder.setMessage(String.format(getString(R.string.generic_load_failure), ex.getMessage()))
                    .setTitle(getString(R.string.loading_failure)).setIcon(R.drawable.ic_warning_grey600_36dp)
                    .setCancelable(true)
                    .setPositiveButton(getString(R.string.retry), new DialogInterface.OnClickListener() {
                        public void onClick(DialogInterface dialog, int id) {
                            setSupportProgressBarIndeterminateVisibility(true);

                            ExLog.i(RacingActivity.this, TAG, "Issuing a reload of managed races");
                            getLoaderManager().restartLoader(RacesLoaderId, null,
                                    dataManager.createRacesLoader(courseArea.getId(), RaceLoadClient.this));
                            dialog.cancel();
                        }
                    }).setNegativeButton(getString(R.string.cancel), new DialogInterface.OnClickListener() {
                public void onClick(DialogInterface dialog, int id) {
                    dialog.cancel();
                }
            });
            builder.create().show();
        }

        @Override
        public void onLoadSucceded(Collection<ManagedRace> data, boolean isCached) {
            // Let's do the setup stuff only when the data is changed (or its the first time)
            if (lastSeenRaces != null && CollectionUtils.isEqualCollection(data, lastSeenRaces)) {
                ExLog.i(RacingActivity.this, TAG, "Same races are already loaded...");
            } else {
                lastSeenRaces = data;

                registerOnService(data);
                mRaceList.setupOn(data);

                Toast.makeText(RacingActivity.this,
                        String.format(getString(R.string.racing_load_success), data.size()), Toast.LENGTH_SHORT).show();
            }

            setSupportProgressBarIndeterminateVisibility(false);
        }
    }

    private class EventLoadClient implements LoadClient<Collection<EventBase>> {

        @Override
        public void onLoadFailed(Exception ex) {
            setSupportProgressBarIndeterminateVisibility(false);
            AlertDialog.Builder builder = new AlertDialog.Builder(RacingActivity.this);
            builder.setMessage(String.format(getString(R.string.generic_load_failure), ex.getMessage()))
                    .setTitle(getString(R.string.loading_failure)).setIcon(R.drawable.ic_warning_grey600_36dp)
                    .setCancelable(true)
                    .setPositiveButton(getString(R.string.retry), new DialogInterface.OnClickListener() {
                        public void onClick(DialogInterface dialog, int id) {
                            setSupportProgressBarIndeterminateVisibility(true);
                            dialog.cancel();
                        }
                    }).setNegativeButton(getString(R.string.cancel), new DialogInterface.OnClickListener() {
                public void onClick(DialogInterface dialog, int id) {
                    dialog.cancel();
                }
            });
            builder.create().show();
        }

        @Override
        public void onLoadSucceded(Collection<EventBase> data, boolean isCached) {
            // TODO Auto-generated method stub
            Toast.makeText(RacingActivity.this, getString(R.string.loading_events_succeded), Toast.LENGTH_SHORT).show();
            setSupportProgressBarIndeterminateVisibility(false);

            for (EventBase event : data) {
                dataManager.getDataStore().addEvent(event);
                if (event.getId().toString().equals(mEventId.toString())) {
                    mEvent = event;
                }
            }

            if (mCourseArea != null) {
                setupFragments();
            } else {
                loadCourses(mEvent);
            }
        }
    }

    private class CourseLoadClient implements LoadClient<Collection<CourseArea>> {

        @Override
        public void onLoadFailed(Exception reason) {
            setSupportProgressBarIndeterminateVisibility(false);
            ExLog.e(getApplicationContext(), TAG, "Errors loading CourseData");
            ExLog.e(getApplicationContext(), TAG, reason.getMessage());
        }

        @Override
        public void onLoadSucceded(Collection<CourseArea> data, boolean isCached) {
            Toast.makeText(RacingActivity.this, "Loading of CourseData succeeded", Toast.LENGTH_SHORT).show();
            setSupportProgressBarIndeterminateVisibility(false);

            for (CourseArea course : data) {
                if (course.getId().toString().equals(mCourseAreaId.toString())) {
                    mCourseArea = course;
                    setupFragments();
                }
            }
        }
    }
}<|MERGE_RESOLUTION|>--- conflicted
+++ resolved
@@ -38,11 +38,7 @@
 import com.sap.sailing.racecommittee.app.ui.fragments.*;
 import com.sap.sailing.racecommittee.app.ui.fragments.RaceListFragment.RaceListCallbacks;
 import com.sap.sailing.racecommittee.app.ui.fragments.raceinfo.RaceInfoListener;
-<<<<<<< HEAD
-import com.sap.sailing.racecommittee.app.ui.fragments.raceinfo.unscheduled.WindFragment;
-=======
 import com.sap.sailing.racecommittee.app.ui.fragments.raceinfo.WindFragment;
->>>>>>> e982fac5
 import com.sap.sailing.racecommittee.app.utils.TickListener;
 import com.sap.sailing.racecommittee.app.utils.TickSingleton;
 import com.sap.sailing.racecommittee.app.utils.TimeUtils;
@@ -193,11 +189,7 @@
             TimePoint startTime = mSelectedRace.getState().getStartTime();
 
             timeStart = (TextView) findViewById(R.id.time_start);
-<<<<<<< HEAD
-            if (timeStart != null) {
-=======
             if (timeStart != null && startTime != null) {
->>>>>>> e982fac5
                 timeStart.setText(getString(R.string.time_start).replace("#TIME#", dateFormat.format(startTime.asDate())));
             }
 
@@ -205,11 +197,7 @@
             //TODO Add this later
 
             headerTime = (TextView) findViewById(R.id.timer_text);
-<<<<<<< HEAD
-            if (headerTime != null) {
-=======
             if (headerTime != null && startTime != null) {
->>>>>>> e982fac5
                 String time;
                 if (startTime.asMillis() > now.asMillis()) {
                     time = TimeUtils.formatDurationUntil(startTime.minus(now.asMillis()).asMillis());
