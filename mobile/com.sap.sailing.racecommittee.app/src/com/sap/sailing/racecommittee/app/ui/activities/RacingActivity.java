package com.sap.sailing.racecommittee.app.ui.activities;

import android.app.AlertDialog;
import android.app.Fragment;
import android.app.FragmentTransaction;
import android.content.DialogInterface;
import android.content.Intent;
import android.graphics.Typeface;
import android.os.Bundle;
import android.os.Handler;
import android.support.v4.content.LocalBroadcastManager;
import android.support.v4.widget.DrawerLayout;
import android.support.v7.widget.Toolbar;
import android.text.Spannable;
import android.text.SpannableString;
import android.text.style.StyleSpan;
import android.view.MenuItem;
import android.view.View;
import android.view.View.OnClickListener;
import android.view.Window;
import android.widget.*;
import com.sap.sailing.android.shared.logging.ExLog;
import com.sap.sailing.android.shared.util.CollectionUtils;
import com.sap.sailing.domain.base.CourseArea;
import com.sap.sailing.domain.base.EventBase;
import com.sap.sailing.domain.tracking.Wind;
import com.sap.sailing.racecommittee.app.AppConstants;
import com.sap.sailing.racecommittee.app.R;
import com.sap.sailing.racecommittee.app.data.DataManager;
import com.sap.sailing.racecommittee.app.data.ReadonlyDataManager;
import com.sap.sailing.racecommittee.app.data.clients.LoadClient;
import com.sap.sailing.racecommittee.app.domain.ManagedRace;
import com.sap.sailing.racecommittee.app.logging.LogEvent;
import com.sap.sailing.racecommittee.app.services.RaceStateService;
import com.sap.sailing.racecommittee.app.ui.adapters.racelist.RaceListDataType;
import com.sap.sailing.racecommittee.app.ui.adapters.racelist.RaceListDataTypeHeader;
import com.sap.sailing.racecommittee.app.ui.adapters.racelist.RaceListDataTypeRace;
import com.sap.sailing.racecommittee.app.ui.fragments.*;
import com.sap.sailing.racecommittee.app.ui.fragments.RaceListFragment.RaceListCallbacks;
import com.sap.sailing.racecommittee.app.ui.fragments.raceinfo.RaceInfoListener;
import com.sap.sailing.racecommittee.app.ui.fragments.raceinfo.WindFragment;
import com.sap.sailing.racecommittee.app.utils.TickListener;
import com.sap.sailing.racecommittee.app.utils.TickSingleton;
import com.sap.sailing.racecommittee.app.utils.TimeUtils;
import com.sap.sse.common.TimePoint;
import com.sap.sse.common.impl.MillisecondsTimePoint;

import java.io.Serializable;
import java.text.SimpleDateFormat;
import java.util.Collection;

public class RacingActivity extends SessionActivity implements RaceInfoListener, RaceListCallbacks, TickListener, OnClickListener {
    private static final String TAG = RacingActivity.class.getName();
    private static final String WIND = "wind";
    private static final String RACE = "race";

    private static final int RacesLoaderId = 2;
    private static final int EventsLoaderId = 1;
    private static final int CourseLoaderId = 0;

    private static ProgressBar mProgressSpinner;

    private TextView currentTime;
    private TextView headerTime;
    private TextView timeStart;
    private TextView timeFinish;
<<<<<<< HEAD
=======
    private TextView windValue;
>>>>>>> d002fdd0
    private ReadonlyDataManager dataManager;
    private RaceInfoFragment infoFragment;
    private Wind mWind;
    private RaceListFragment mRaceList;
    private RaceFragment raceFragment;
    private ManagedRace mSelectedRace;
    private RelativeLayout windButton;
    private WindFragment windFragment;
    private Serializable mEventId;
    private EventBase mEvent;
    private CourseArea mCourseArea;
    private Serializable mCourseAreaId;
    private RelativeLayout mStartProcedureLayout;
    private RelativeLayout mStartModeLayout;
    private RelativeLayout mCourseLayout;
    private RelativeLayout mWindLayout;
    private RelativeLayout mAbandonFlagsLayout;
    private RelativeLayout mRecallFlagsLayout;
    private RelativeLayout mPostponeFlagsLayout;
    private RelativeLayout mCourseFlagsLayout;
    private RelativeLayout mMoreFlagsLayout;
    private ImageView mStartProcedureMarker;
    private ImageView mStartModeMarker;
    private ImageView mCourseMarker;
    private ImageView mWindMarker;
    private ImageView mAbandonFlagsMarker;
    private ImageView mRecallFlagsMarker;
    private ImageView mPostponeFlagsMarker;
    private ImageView mCourseFlagsMarker;
    private ImageView mMoreFlagsMarker;
    private SimpleDateFormat dateFormat;
<<<<<<< HEAD
=======
    private TimePoint startTime;
>>>>>>> d002fdd0

    private void setupFragments() {
        new Handler().post(new Runnable() {

            public void run() {
                loadRaces(mCourseArea);
                loadNavDrawer(mCourseArea, mEvent);
                if (mSelectedRace == null) {
                    loadWelcomeFragment();
                }
            }
        });
    }

    private Serializable getCourseAreaIdFromIntent() {
        if (getIntent() == null || getIntent().getExtras() == null) {
            ExLog.e(this, TAG, "Expected an intent carrying event extras.");
            return null;
        }

        final Serializable courseId = getIntent().getExtras().getSerializable(AppConstants.COURSE_AREA_UUID_KEY);
        if (courseId == null) {
            ExLog.e(this, TAG, "Expected an intent carrying the course area id.");
            return null;
        }
        return courseId;
    }

    private Serializable getEventIdFromIntent() {
        if (getIntent() == null || getIntent().getExtras() == null) {
            ExLog.e(this, TAG, "Expected an intent carrying event extras.");
        }

        final Serializable eventId = getIntent().getExtras().getSerializable(AppConstants.EventIdTag);
        if (eventId == null) {
            ExLog.e(this, TAG, "Expected an intent carrying the event id.");
            return null;
        }
        return eventId;
    }

    private void loadCourses(final EventBase event) {
        setSupportProgressBarIndeterminateVisibility(true);

        ExLog.i(this, TAG, "Issuing loading of courses from data manager");
        getLoaderManager().initLoader(CourseLoaderId, null,
                dataManager.createCourseAreasLoader(event, new CourseLoadClient()));
    }

    private void loadRaces(final CourseArea courseArea) {
        setSupportProgressBarIndeterminateVisibility(true);

        ExLog.i(this, TAG, "Issuing loading of managed races from data manager");
        getLoaderManager().initLoader(RacesLoaderId, null,
                dataManager.createRacesLoader(courseArea.getId(), new RaceLoadClient(courseArea)));
    }

    private void loadEvents() {
        setSupportProgressBarIndeterminateVisibility(true);

        ExLog.i(this, TAG, "Issuing loading of events from data manager");
        getLoaderManager().initLoader(EventsLoaderId, null, dataManager.createEventsLoader(new EventLoadClient()));
    }

    public void loadWindFragment() {
        // check if the fragment is actively shown already, otherwise show it
        if ((windFragment != null && !windFragment.isFragmentUIActive()) || windFragment == null) {
            windFragment = WindFragment.newInstance(0);

            showMarker(mWindMarker, 1);
            getFragmentManager().beginTransaction()
                    // .setCustomAnimations(R.animator.slide_in, R.animator.slide_out)
                    .replace(R.id.racing_view_container, windFragment)
                    .setTransition(FragmentTransaction.TRANSIT_FRAGMENT_FADE).addToBackStack(null).commit();
        }
    }

    public void logout() {
        logoutSession();
    }

    @Override
    public void notifyTick() {
        TimePoint now = MillisecondsTimePoint.now();

        currentTime = (TextView) findViewById(R.id.current_time);
        if (currentTime != null) {
            currentTime.setText(dateFormat.format(now.asMillis()));
        }

        if (mSelectedRace != null && mSelectedRace.getState() != null) {
            TimePoint startTime = mSelectedRace.getState().getStartTime();

            timeStart = (TextView) findViewById(R.id.time_start);
            if (timeStart != null && startTime != null) {
                timeStart.setText(getString(R.string.time_start).replace("#TIME#", dateFormat.format(startTime.asDate())));
            }

            timeFinish = (TextView) findViewById(R.id.time_finish);
            //TODO Add this later

            headerTime = (TextView) findViewById(R.id.timer_text);
            if (headerTime != null && startTime != null) {
                String time;
                if (startTime.asMillis() > now.asMillis()) {
                    time = TimeUtils.formatDurationUntil(startTime.minus(now.asMillis()).asMillis());
                } else {
                    time = TimeUtils.formatDurationSince(now.minus(startTime.asMillis()).asMillis());
                }
                headerTime.setText(getString(R.string.time).replace("#TIME#", time));
            }
        }

        LocalBroadcastManager.getInstance(this).sendBroadcast(new Intent(getString(R.string.intent_update_ui)));
    }

    @Override
    public void onBackPressed() {
        Fragment fragment = getFragmentManager().findFragmentById(R.id.racing_view_container);
        if (!(fragment instanceof RaceInfoFragment || fragment instanceof WelcomeFragment)) {
            if (getFragmentManager().getBackStackEntryCount() > 0) {
                getFragmentManager().popBackStackImmediate();
                getFragmentManager().beginTransaction().commit();

                // fix for filled out RaceInfoFragment
                if (infoFragment != null && infoFragment.isFragmentUIActive() && mSelectedRace != null) {
                    ExLog.i(this, this.getClass().getCanonicalName(), "Returning to RaceInfoFragment");

                    getFragmentManager().popBackStackImmediate();
                    onRaceItemClicked(mSelectedRace);
                }
                setRightPanelVisibility(View.VISIBLE);
                resetMarker();
            }
        } else {
            logoutSession();
        }
    }

    @Override
    public void onClick(View view) {
        resetMarker();
        switch (view.getId()) {
            case R.id.wind:
                loadWindFragment();
                break;

            default:
                break;
        }
    }

    @Override
    public void onCreate(Bundle savedInstanceState) {
        // features must be requested before anything else
        getWindow().requestFeature(Window.FEATURE_INDETERMINATE_PROGRESS);

        super.onCreate(savedInstanceState);

        setContentView(R.layout.racing_view);

        dataManager = DataManager.create(this);
        mRaceList = (RaceListFragment) getFragmentManager().findFragmentById(R.id.navigation_drawer);

        Toolbar toolbar = (Toolbar) findViewById(R.id.toolbar);
        if (toolbar != null) {
            setSupportActionBar(toolbar);
            mProgressSpinner = (ProgressBar) findViewById(R.id.progress_spinner);
        }
        dateFormat = new SimpleDateFormat("HH:mm:ss", getResources().getConfiguration().locale);

        Serializable courseAreaId = getCourseAreaIdFromIntent();
        mCourseAreaId = courseAreaId;
        if (courseAreaId == null) {
            throw new IllegalStateException("There was no course area id transmitted...");
        }
        ExLog.i(this, this.getClass().toString(), "trying to load courseArea via id: " + courseAreaId);
        mCourseArea = dataManager.getDataStore().getCourseArea(courseAreaId);

        getPanelWidgets();

        Serializable eventId = getEventIdFromIntent();
        if (eventId == null) {
            throw new IllegalStateException("There was no event id transmitted...");
        }
        mEventId = eventId;

        EventBase e = dataManager.getDataStore().getEvent(eventId);
        if (e == null) {
            ExLog.e(this, TAG, "Noooo the event is null :/");
            loadEvents();
            // setupDataStore();
            // loadNavDrawer( courseAreaId, eventId);
        } else {
            if (mCourseArea != null) {
                loadRaces(mCourseArea);
                ExLog.i(this, this.getClass().toString(), "did load courseArea!");
            } else {
                ExLog.i(this, this.getClass().toString(), "courseArea == null :(");
                Toast.makeText(this, getString(R.string.racing_course_area_missing), Toast.LENGTH_LONG).show();
            }
            loadNavDrawer(mCourseArea, e);
            loadWelcomeFragment();
        }
    }

    private void loadNavDrawer(CourseArea courseArea, EventBase event) {
        String race = getResources().getString(R.string.nav_header).replace("#AREA#", courseArea.getName())
                .replace("#EVENT#", event.getName()).replace("#AUTHOR#", preferences.getAuthor().getName());
        SpannableString header = new SpannableString(race);
        StyleSpan spanBold = new StyleSpan(Typeface.BOLD);
        header.setSpan(spanBold, 0, event.getName().length(), Spannable.SPAN_EXCLUSIVE_EXCLUSIVE);
        mRaceList.setUp((DrawerLayout) findViewById(R.id.drawer_layout), header);
    }

    private void loadWelcomeFragment() {
        getFragmentManager()
                .beginTransaction()
                .replace(R.id.racing_view_container, WelcomeFragment.newInstance())
                .commit();
    }

<<<<<<< HEAD
=======
    public TimePoint getStartTime() {
        return startTime;
    }

    public void setStartTime(TimePoint startTime) {
        this.startTime = startTime;
    }

>>>>>>> d002fdd0
    @Override
    public void onRaceListItemSelected(RaceListDataType selectedItem) {
        if (selectedItem instanceof RaceListDataTypeRace) {
            RaceListDataTypeRace selectedElement = (RaceListDataTypeRace) selectedItem;
            selectedElement.setUpdateIndicatorVisible(false);
            // ((ImageView) findViewById(R.id.Welter_Cell_UpdateLabel)).setVisibility(View.GONE);

            mSelectedRace = selectedElement.getRace();
            ExLog.i(this, LogEvent.RACE_SELECTED_ELEMENT, mSelectedRace.getId() + " " + mSelectedRace.getStatus());
            onRaceItemClicked(mSelectedRace);
        } else if (selectedItem instanceof RaceListDataTypeHeader) {
            // This is for logging purposes only!
            RaceListDataTypeHeader selectedTitle = (RaceListDataTypeHeader) selectedItem;
            ExLog.i(this, LogEvent.RACE_SELECTED_TITLE, selectedTitle.toString());
        }
    }

    public void onRaceItemClicked(ManagedRace managedRace) {
        mSelectedRace = managedRace;
        infoFragment = new RaceInfoFragment();
        infoFragment.setArguments(RaceFragment.createArguments(managedRace));

        setupActionBar(managedRace);

        getFragmentManager().beginTransaction()
                // .setCustomAnimations(R.animator.slide_in, R.animator.slide_out)
                .replace(R.id.racing_view_container, infoFragment)
                .setTransition(FragmentTransaction.TRANSIT_FRAGMENT_FADE).commit();
    }

    @Override
    public void onResetTime() {
        infoFragment.onResetTime();
    }

    @Override
    protected void onRestoreInstanceState(Bundle savedInstanceState) {
        super.onRestoreInstanceState(savedInstanceState);

        mWind = (Wind) savedInstanceState.getSerializable(WIND);
        if (mWind != null) {
            onWindEntered(mWind);
        }

//        //TODO Implement reload after return
//        Serializable raceId  = savedInstanceState.getSerializable(RACE);
//        mSelectedRace = OnlineDataManager.create(this).getDataStore().getRace(raceId);
//        if (mSelectedRace != null) {
//            onRaceItemClicked(mSelectedRace);
//        }
    }

    @Override
    public void onSaveInstanceState(Bundle outState) {
        super.onSaveInstanceState(outState);
        outState.putSerializable(WIND, mWind);
        if (mSelectedRace != null) {
            outState.putSerializable(RACE, mSelectedRace.getId());
        }
    }

    @Override
    public void onStart() {
        super.onStart();

        TickSingleton.INSTANCE.registerListener(this);
        notifyTick();
    }

    @Override
    public void onStop() {
        super.onStop();

        TickSingleton.INSTANCE.unregisterListener(this);
    }

    @Override
    public boolean onOptionsItemSelected(MenuItem item) {
        switch (item.getItemId()) {
            case R.id.options_menu_reset:
                ExLog.i(this, TAG, "Clicked RESET RACE");
                resetRace();
                return true;

            default:
                return super.onOptionsItemSelected(item);
        }
    }

    public void onWindEntered(Wind windFix) {
        TextView windValue = (TextView) findViewById(R.id.wind_value);
        if (windFix != null) {
            if (windValue != null) {
                windValue.setText(String.format(getString(R.string.wind_info), windFix.getKnots(), windFix.getBearing().reverse().toString()));
            }
            if (mSelectedRace != null) {
                mSelectedRace.getState().setWindFix(MillisecondsTimePoint.now(), windFix);
            }

            mWind = windFix;
        } else {
            if (windValue != null) {
                windValue.setText(getString(R.string.wind_unknown));
            }
        }

        setRightPanelVisibility(View.VISIBLE);
        getFragmentManager().popBackStackImmediate();

        if (infoFragment != null && infoFragment.isFragmentUIActive()) {
            ExLog.i(this, this.getClass().getCanonicalName(), "Returning to RaceInfoFragment from WindFragment");
            getFragmentManager().popBackStackImmediate();

            onRaceItemClicked(mSelectedRace);
        }
    }

    private void registerOnService(final Collection<ManagedRace> races) {
        // since the service is the long-living component
        // he should decide whether these races are already
        // registered or not.
        new Thread(new Runnable() {
            @Override
            public void run() {
                for (ManagedRace race : races) {
                    Intent registerIntent = new Intent(RacingActivity.this, RaceStateService.class);
                    registerIntent.setAction(AppConstants.INTENT_ACTION_REGISTER_RACE);
                    registerIntent.putExtra(AppConstants.RACE_ID_KEY, race.getId());
                    RacingActivity.this.startService(registerIntent);
                }
            }
        }).run();
    }

    @Override
    public void setSupportProgressBarIndeterminateVisibility(boolean visible) {
        super.setSupportProgressBarIndeterminateVisibility(visible);

        if (mProgressSpinner != null) {
            if (visible) {
                mProgressSpinner.setVisibility(View.VISIBLE);
            } else {
                mProgressSpinner.setVisibility(View.GONE);
            }
        }
    }

    private void setupActionBar(ManagedRace race) {
        String title = race.getSeries().getName() + " / ";
        if (race.getFleet() != null) {
            title += race.getFleet().getName() + " / " + race.getRaceName();
        } else {
            title += race.getRaceName();
        }

        getSupportActionBar().setTitle(title);
    }

    private void getPanelWidgets() {
        // Left Panel
        mStartProcedureLayout = (RelativeLayout) findViewById(R.id.start_procedure);
        if (mStartProcedureLayout != null) {
            mStartProcedureLayout.setOnClickListener(this);
        }
        mStartProcedureMarker = (ImageView) findViewById(R.id.start_procedure_marker);
        mStartModeLayout = (RelativeLayout) findViewById(R.id.start_mode);
        if (mStartModeLayout != null) {
            mStartModeLayout.setOnClickListener(this);
        }
        mStartModeMarker = (ImageView) findViewById(R.id.start_mode_marker);
        mCourseLayout = (RelativeLayout) findViewById(R.id.course);
        if (mCourseLayout != null) {
            mCourseLayout.setOnClickListener(this);
        }
        mCourseMarker = (ImageView) findViewById(R.id.course_marker);
        mWindLayout = (RelativeLayout) findViewById(R.id.wind);
        if (mWindLayout != null) {
            mWindLayout.setOnClickListener(this);
        }
        mWindMarker = (ImageView) findViewById(R.id.wind_marker);

        // Right Panel
        mAbandonFlagsLayout = (RelativeLayout) findViewById(R.id.abandon_flags);
        if (mAbandonFlagsLayout != null) {
            mAbandonFlagsLayout.setOnClickListener(this);
        }
        mAbandonFlagsMarker = (ImageView) findViewById(R.id.abandon_flags_marker);
        mRecallFlagsLayout = (RelativeLayout) findViewById(R.id.recall_flags);
        if (mRecallFlagsLayout != null) {
            mRecallFlagsLayout.setOnClickListener(this);
        }
        mRecallFlagsMarker = (ImageView) findViewById(R.id.recall_flags_marker);
        mPostponeFlagsLayout = (RelativeLayout) findViewById(R.id.postpone_flags);
        if (mPostponeFlagsLayout != null) {
            mPostponeFlagsLayout.setOnClickListener(this);
        }
        mPostponeFlagsMarker = (ImageView) findViewById(R.id.postpone_flags_marker);
        mCourseFlagsLayout = (RelativeLayout) findViewById(R.id.course_flags);
        if (mCourseFlagsLayout != null) {
            mCourseFlagsLayout.setOnClickListener(this);
        }
        mCourseFlagsMarker = (ImageView) findViewById(R.id.course_flags_marker);
        mMoreFlagsLayout = (RelativeLayout) findViewById(R.id.more_flags);
        if (mMoreFlagsLayout != null) {
            mMoreFlagsLayout.setOnClickListener(this);
        }
        mMoreFlagsMarker = (ImageView) findViewById(R.id.more_flags_marker);

        resetMarker();
    }

    public void resetRace() {
        AlertDialog.Builder builder = new AlertDialog.Builder(this);
        builder.setTitle(getString(R.string.race_reset_confirmation_title));
        builder.setMessage(getString(R.string.race_reset_message));
        builder.setCancelable(true);
        builder.setPositiveButton(getString(R.string.race_reset_confirm), new DialogInterface.OnClickListener() {
            @Override
            public void onClick(DialogInterface dialog, int which) {
                ExLog.i(RacingActivity.this, LogEvent.RACE_RESET_YES, mSelectedRace.getId().toString());
                ExLog.w(RacingActivity.this, TAG, String.format("Race %s is selected for reset.", mSelectedRace.getId()));
                mSelectedRace.getState().setAdvancePass(MillisecondsTimePoint.now());
<<<<<<< HEAD
=======
                onRaceItemClicked(mSelectedRace);
>>>>>>> d002fdd0
            }
        });
        builder.setNegativeButton(getString(R.string.race_reset_cancel), new DialogInterface.OnClickListener() {
            @Override
            public void onClick(DialogInterface dialog, int which) {
                ExLog.i(RacingActivity.this, LogEvent.RACE_RESET_NO, mSelectedRace.getId().toString());
                dialog.cancel();
            }
        });
        builder.create().show();
    }


    public void setRightPanelVisibility(int visibility) {
        LinearLayout layout = (LinearLayout) findViewById(R.id.panel_right);
        if (layout != null) {
            layout.setVisibility(visibility);
        }
    }

<<<<<<< HEAD
    public void showRightButtonCount(int count) {
        switch (count) {
            case 2:
                mAbandonFlagsLayout.setVisibility(View.GONE);
                mRecallFlagsLayout.setVisibility(View.GONE);
                mPostponeFlagsLayout.setVisibility(View.VISIBLE);
                mCourseFlagsMarker.setVisibility(View.VISIBLE);
                mMoreFlagsLayout.setVisibility(View.GONE);
                break;

            case 3:
                mAbandonFlagsLayout.setVisibility(View.VISIBLE);
                mRecallFlagsLayout.setVisibility(View.VISIBLE);
                mPostponeFlagsMarker.setVisibility(View.GONE);
                mCourseFlagsLayout.setVisibility(View.GONE);
                mMoreFlagsLayout.setVisibility(View.VISIBLE);
                break;

            case 4:
                mAbandonFlagsLayout.setVisibility(View.VISIBLE);
                mRecallFlagsLayout.setVisibility(View.VISIBLE);
                mPostponeFlagsLayout.setVisibility(View.GONE);
                mCourseFlagsLayout.setVisibility(View.VISIBLE);
                mMoreFlagsLayout.setVisibility(View.VISIBLE);
                break;

            default:
                mAbandonFlagsLayout.setVisibility(View.GONE);
                mRecallFlagsLayout.setVisibility(View.GONE);
                mPostponeFlagsLayout.setVisibility(View.GONE);
                mCourseFlagsLayout.setVisibility(View.GONE);
                mMoreFlagsLayout.setVisibility(View.GONE);
                break;
        }
    }

=======
>>>>>>> d002fdd0
    private void resetMarker() {
        // Left Panel
        showMarker(mStartProcedureMarker, 0);
        showMarker(mStartModeMarker, 0);
        showMarker(mCourseMarker, 0);
        showMarker(mWindMarker, 0);

        // Right Panel
        showMarker(mAbandonFlagsMarker, 0);
        showMarker(mRecallFlagsMarker, 0);
        showMarker(mPostponeFlagsMarker, 0);
        showMarker(mCourseFlagsMarker, 0);
        showMarker(mMoreFlagsMarker, 0);
    }

    public void showMarker(ImageView view, int level) {
        if (view != null) {
            view.setImageLevel(level);
        }
    }

    public void openDrawer() {
        if (mRaceList != null) {
            mRaceList.openDrawer();
        }
    }

    private class RaceLoadClient implements LoadClient<Collection<ManagedRace>> {

        private CourseArea courseArea;
        private Collection<ManagedRace> lastSeenRaces = null;

        public RaceLoadClient(CourseArea courseArea) {
            this.courseArea = courseArea;
        }

        @Override
        public void onLoadFailed(Exception ex) {
            setSupportProgressBarIndeterminateVisibility(false);
            AlertDialog.Builder builder = new AlertDialog.Builder(RacingActivity.this);
            builder.setMessage(String.format(getString(R.string.generic_load_failure), ex.getMessage()))
                    .setTitle(getString(R.string.loading_failure)).setIcon(R.drawable.ic_warning_grey600_36dp)
                    .setCancelable(true)
                    .setPositiveButton(getString(R.string.retry), new DialogInterface.OnClickListener() {
                        public void onClick(DialogInterface dialog, int id) {
                            setSupportProgressBarIndeterminateVisibility(true);

                            ExLog.i(RacingActivity.this, TAG, "Issuing a reload of managed races");
                            getLoaderManager().restartLoader(RacesLoaderId, null,
                                    dataManager.createRacesLoader(courseArea.getId(), RaceLoadClient.this));
                            dialog.cancel();
                        }
                    }).setNegativeButton(getString(R.string.cancel), new DialogInterface.OnClickListener() {
                public void onClick(DialogInterface dialog, int id) {
                    dialog.cancel();
                }
            });
            builder.create().show();
        }

        @Override
        public void onLoadSucceded(Collection<ManagedRace> data, boolean isCached) {
            // Let's do the setup stuff only when the data is changed (or its the first time)
            if (lastSeenRaces != null && CollectionUtils.isEqualCollection(data, lastSeenRaces)) {
                ExLog.i(RacingActivity.this, TAG, "Same races are already loaded...");
            } else {
                lastSeenRaces = data;

                registerOnService(data);
                mRaceList.setupOn(data);

                Toast.makeText(RacingActivity.this,
                        String.format(getString(R.string.racing_load_success), data.size()), Toast.LENGTH_SHORT).show();
            }

            setSupportProgressBarIndeterminateVisibility(false);
        }
    }

    private class EventLoadClient implements LoadClient<Collection<EventBase>> {

        @Override
        public void onLoadFailed(Exception ex) {
            setSupportProgressBarIndeterminateVisibility(false);
            AlertDialog.Builder builder = new AlertDialog.Builder(RacingActivity.this);
            builder.setMessage(String.format(getString(R.string.generic_load_failure), ex.getMessage()))
                    .setTitle(getString(R.string.loading_failure)).setIcon(R.drawable.ic_warning_grey600_36dp)
                    .setCancelable(true)
                    .setPositiveButton(getString(R.string.retry), new DialogInterface.OnClickListener() {
                        public void onClick(DialogInterface dialog, int id) {
                            setSupportProgressBarIndeterminateVisibility(true);
                            dialog.cancel();
                        }
                    }).setNegativeButton(getString(R.string.cancel), new DialogInterface.OnClickListener() {
                public void onClick(DialogInterface dialog, int id) {
                    dialog.cancel();
                }
            });
            builder.create().show();
        }

        @Override
        public void onLoadSucceded(Collection<EventBase> data, boolean isCached) {
            // TODO Auto-generated method stub
            Toast.makeText(RacingActivity.this, getString(R.string.loading_events_succeded), Toast.LENGTH_SHORT).show();
            setSupportProgressBarIndeterminateVisibility(false);

            for (EventBase event : data) {
                dataManager.getDataStore().addEvent(event);
                if (event.getId().toString().equals(mEventId.toString())) {
                    mEvent = event;
                }
            }

            if (mCourseArea != null) {
                setupFragments();
            } else {
                loadCourses(mEvent);
            }
        }
    }

    private class CourseLoadClient implements LoadClient<Collection<CourseArea>> {

        @Override
        public void onLoadFailed(Exception reason) {
            setSupportProgressBarIndeterminateVisibility(false);
            ExLog.e(getApplicationContext(), TAG, "Errors loading CourseData");
            ExLog.e(getApplicationContext(), TAG, reason.getMessage());
        }

        @Override
        public void onLoadSucceded(Collection<CourseArea> data, boolean isCached) {
            Toast.makeText(RacingActivity.this, "Loading of CourseData succeeded", Toast.LENGTH_SHORT).show();
            setSupportProgressBarIndeterminateVisibility(false);

            for (CourseArea course : data) {
                if (course.getId().toString().equals(mCourseAreaId.toString())) {
                    mCourseArea = course;
                    setupFragments();
                }
            }
        }
    }
}<|MERGE_RESOLUTION|>--- conflicted
+++ resolved
@@ -64,10 +64,7 @@
     private TextView headerTime;
     private TextView timeStart;
     private TextView timeFinish;
-<<<<<<< HEAD
-=======
     private TextView windValue;
->>>>>>> d002fdd0
     private ReadonlyDataManager dataManager;
     private RaceInfoFragment infoFragment;
     private Wind mWind;
@@ -99,10 +96,7 @@
     private ImageView mCourseFlagsMarker;
     private ImageView mMoreFlagsMarker;
     private SimpleDateFormat dateFormat;
-<<<<<<< HEAD
-=======
     private TimePoint startTime;
->>>>>>> d002fdd0
 
     private void setupFragments() {
         new Handler().post(new Runnable() {
@@ -325,8 +319,6 @@
                 .commit();
     }
 
-<<<<<<< HEAD
-=======
     public TimePoint getStartTime() {
         return startTime;
     }
@@ -335,7 +327,6 @@
         this.startTime = startTime;
     }
 
->>>>>>> d002fdd0
     @Override
     public void onRaceListItemSelected(RaceListDataType selectedItem) {
         if (selectedItem instanceof RaceListDataTypeRace) {
@@ -558,10 +549,7 @@
                 ExLog.i(RacingActivity.this, LogEvent.RACE_RESET_YES, mSelectedRace.getId().toString());
                 ExLog.w(RacingActivity.this, TAG, String.format("Race %s is selected for reset.", mSelectedRace.getId()));
                 mSelectedRace.getState().setAdvancePass(MillisecondsTimePoint.now());
-<<<<<<< HEAD
-=======
                 onRaceItemClicked(mSelectedRace);
->>>>>>> d002fdd0
             }
         });
         builder.setNegativeButton(getString(R.string.race_reset_cancel), new DialogInterface.OnClickListener() {
@@ -582,45 +570,6 @@
         }
     }
 
-<<<<<<< HEAD
-    public void showRightButtonCount(int count) {
-        switch (count) {
-            case 2:
-                mAbandonFlagsLayout.setVisibility(View.GONE);
-                mRecallFlagsLayout.setVisibility(View.GONE);
-                mPostponeFlagsLayout.setVisibility(View.VISIBLE);
-                mCourseFlagsMarker.setVisibility(View.VISIBLE);
-                mMoreFlagsLayout.setVisibility(View.GONE);
-                break;
-
-            case 3:
-                mAbandonFlagsLayout.setVisibility(View.VISIBLE);
-                mRecallFlagsLayout.setVisibility(View.VISIBLE);
-                mPostponeFlagsMarker.setVisibility(View.GONE);
-                mCourseFlagsLayout.setVisibility(View.GONE);
-                mMoreFlagsLayout.setVisibility(View.VISIBLE);
-                break;
-
-            case 4:
-                mAbandonFlagsLayout.setVisibility(View.VISIBLE);
-                mRecallFlagsLayout.setVisibility(View.VISIBLE);
-                mPostponeFlagsLayout.setVisibility(View.GONE);
-                mCourseFlagsLayout.setVisibility(View.VISIBLE);
-                mMoreFlagsLayout.setVisibility(View.VISIBLE);
-                break;
-
-            default:
-                mAbandonFlagsLayout.setVisibility(View.GONE);
-                mRecallFlagsLayout.setVisibility(View.GONE);
-                mPostponeFlagsLayout.setVisibility(View.GONE);
-                mCourseFlagsLayout.setVisibility(View.GONE);
-                mMoreFlagsLayout.setVisibility(View.GONE);
-                break;
-        }
-    }
-
-=======
->>>>>>> d002fdd0
     private void resetMarker() {
         // Left Panel
         showMarker(mStartProcedureMarker, 0);
