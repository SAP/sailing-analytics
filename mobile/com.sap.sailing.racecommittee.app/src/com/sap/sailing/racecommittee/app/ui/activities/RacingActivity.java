package com.sap.sailing.racecommittee.app.ui.activities;

import java.io.Serializable;
import java.util.ArrayList;
import java.util.Collection;

import android.annotation.TargetApi;
import android.app.Fragment;
import android.app.FragmentTransaction;
import android.content.BroadcastReceiver;
import android.content.Context;
import android.content.DialogInterface;
import android.content.Intent;
import android.content.IntentFilter;
import android.content.pm.PackageManager;
import android.graphics.Bitmap;
import android.graphics.drawable.BitmapDrawable;
import android.os.Build;
import android.os.Bundle;
import android.os.Handler;
import android.support.v4.content.LocalBroadcastManager;
import android.support.v4.widget.DrawerLayout;
import android.support.v7.app.AlertDialog;
import android.support.v7.internal.widget.TintImageView;
import android.support.v7.widget.Toolbar;
import android.view.Menu;
import android.view.MenuItem;
import android.view.View;
import android.view.View.OnClickListener;
import android.view.ViewGroup;
import android.view.ViewTreeObserver;
import android.view.Window;
import android.widget.ProgressBar;
import android.widget.TextView;
import android.widget.Toast;

import com.sap.sailing.android.shared.logging.ExLog;
import com.sap.sailing.android.shared.util.CollectionUtils;
import com.sap.sailing.domain.base.CourseArea;
import com.sap.sailing.domain.base.EventBase;
import com.sap.sailing.domain.common.Wind;
import com.sap.sailing.domain.common.racelog.RaceLogRaceStatus;
import com.sap.sailing.racecommittee.app.AppConstants;
import com.sap.sailing.racecommittee.app.R;
import com.sap.sailing.racecommittee.app.data.DataManager;
import com.sap.sailing.racecommittee.app.data.ReadonlyDataManager;
import com.sap.sailing.racecommittee.app.data.clients.LoadClient;
import com.sap.sailing.racecommittee.app.domain.ManagedRace;
import com.sap.sailing.racecommittee.app.logging.LogEvent;
import com.sap.sailing.racecommittee.app.services.RaceStateService;
import com.sap.sailing.racecommittee.app.ui.adapters.racelist.RaceListDataType;
import com.sap.sailing.racecommittee.app.ui.adapters.racelist.RaceListDataTypeHeader;
import com.sap.sailing.racecommittee.app.ui.adapters.racelist.RaceListDataTypeRace;
import com.sap.sailing.racecommittee.app.ui.fragments.RaceFragment;
import com.sap.sailing.racecommittee.app.ui.fragments.RaceInfoFragment;
import com.sap.sailing.racecommittee.app.ui.fragments.RaceListFragment;
import com.sap.sailing.racecommittee.app.ui.fragments.RaceListFragment.RaceListCallbacks;
import com.sap.sailing.racecommittee.app.ui.fragments.WelcomeFragment;
import com.sap.sailing.racecommittee.app.ui.fragments.raceinfo.RaceFinishingFragment;
import com.sap.sailing.racecommittee.app.ui.fragments.raceinfo.RaceFlagViewerFragment;
import com.sap.sailing.racecommittee.app.ui.fragments.raceinfo.RaceInfoListener;
import com.sap.sailing.racecommittee.app.ui.fragments.raceinfo.RaceSummaryFragment;
import com.sap.sailing.racecommittee.app.ui.fragments.raceinfo.WindFragment;
import com.sap.sailing.racecommittee.app.utils.BitmapHelper;
import com.sap.sailing.racecommittee.app.utils.ThemeHelper;
import com.sap.sse.common.TimePoint;
import com.sap.sse.common.impl.MillisecondsTimePoint;

public class RacingActivity extends SessionActivity implements RaceInfoListener, RaceListCallbacks, OnClickListener {
    private static final String TAG = RacingActivity.class.getName();
    private static final String WIND = "wind";
    private static final String RACE = "race";

    private static final int RacesLoaderId = 2;
    private static final int EventsLoaderId = 1;
    private static final int CourseLoaderId = 0;

    private static ProgressBar mProgressSpinner;

    private IntentReceiver mReceiver;
    private ReadonlyDataManager dataManager;
    private RaceInfoFragment infoFragment;
    private Wind mWind;
    private RaceListFragment mRaceList;
    private ManagedRace mSelectedRace;
    private WindFragment windFragment;
    private Serializable mEventId;
    private EventBase mEvent;
    private CourseArea mCourseArea;
    private Serializable mCourseAreaId;
    private TimePoint startTime;

    private void setupFragments() {
        new Handler().post(new Runnable() {

            public void run() {
                loadRaces(mCourseArea);
                loadNavDrawer(mCourseArea);
                if (mSelectedRace == null) {
                    loadWelcomeFragment();
                }
            }
        });
    }

    private Serializable getCourseAreaIdFromIntent() {
        if (getIntent() == null || getIntent().getExtras() == null) {
            ExLog.e(this, TAG, "Expected an intent carrying event extras.");
            return null;
        }

        final Serializable courseId = getIntent().getExtras().getSerializable(AppConstants.COURSE_AREA_UUID_KEY);
        if (courseId == null) {
            ExLog.e(this, TAG, "Expected an intent carrying the course area id.");
            return null;
        }
        return courseId;
    }

    private Serializable getEventIdFromIntent() {
        if (getIntent() == null || getIntent().getExtras() == null) {
            ExLog.e(this, TAG, "Expected an intent carrying event extras.");
        }

        final Serializable eventId = getIntent().getExtras().getSerializable(AppConstants.EventIdTag);
        if (eventId == null) {
            ExLog.e(this, TAG, "Expected an intent carrying the event id.");
            return null;
        }
        return eventId;
    }

    private void loadCourses(final EventBase event) {
        setProgressSpinnerVisibility(true);

        ExLog.i(this, TAG, "Issuing loading of courses from data manager");
        getLoaderManager().initLoader(CourseLoaderId, null, dataManager.createCourseAreasLoader(event, new CourseLoadClient()));
    }

    private void loadRaces(final CourseArea courseArea) {
        setProgressSpinnerVisibility(true);

        ExLog.i(this, TAG, "Issuing loading of managed races from data manager");
        getLoaderManager().initLoader(RacesLoaderId, null, dataManager.createRacesLoader(courseArea.getId(), new RaceLoadClient(courseArea)));
    }

<<<<<<< HEAD
=======
    private void loadEvents() {
        setProgressSpinnerVisibility(true);

        ExLog.i(this, TAG, "Issuing loading of events from data manager");
        getLoaderManager().initLoader(EventsLoaderId, null, dataManager.createEventsLoader(new EventLoadClient()));
    }

>>>>>>> 30bdd66b
    public void loadWindFragment() {
        // check if the fragment is actively shown already, otherwise show it
        if ((windFragment != null && !windFragment.isFragmentUIActive()) || windFragment == null) {
            windFragment = WindFragment.newInstance(0);

            getFragmentManager().beginTransaction()
                // .setCustomAnimations(R.animator.slide_in, R.animator.slide_out)
                .replace(R.id.racing_view_container, windFragment).setTransition(FragmentTransaction.TRANSIT_FRAGMENT_FADE).addToBackStack(null)
                .commit();
        }
    }

    public void logout() {
        logoutSession();
    }

    @Override
    public void onBackPressed() {
        Fragment fragment = getFragmentManager().findFragmentById(R.id.racing_view_container);
        if (!(fragment instanceof RaceInfoFragment || fragment instanceof WelcomeFragment)) {
            if (getFragmentManager().getBackStackEntryCount() > 0) {
                getFragmentManager().popBackStackImmediate();
                getFragmentManager().beginTransaction().commit();

                // fix for filled out RaceInfoFragment
                if (infoFragment != null && infoFragment.isFragmentUIActive() && mSelectedRace != null) {
                    ExLog.i(this, this.getClass().getCanonicalName(), "Returning to RaceInfoFragment");

                    getFragmentManager().popBackStackImmediate();
                    onRaceItemClicked(mSelectedRace);
                }
            }
        } else {
            logoutSession();
        }
    }

    @Override
    public void onClick(View view) {
        switch (view.getId()) {
        case R.id.wind:
            loadWindFragment();
            break;

        default:
            break;
        }
    }

    @Override
    public void onCreate(Bundle savedInstanceState) {
        // features must be requested before anything else
        getWindow().requestFeature(Window.FEATURE_INDETERMINATE_PROGRESS);

        super.onCreate(savedInstanceState);

        ThemeHelper.setTheme(this);
        setContentView(R.layout.racing_view);

        dataManager = DataManager.create(this);
        mRaceList = (RaceListFragment) getFragmentManager().findFragmentById(R.id.navigation_drawer);

        Toolbar toolbar = (Toolbar) findViewById(R.id.toolbar);
        if (toolbar != null) {
            setOverflowIcon();
            toolbar.setMinimumHeight((int) getResources().getDimension(R.dimen.biggerActionBarSize));
            setSupportActionBar(toolbar);
            mProgressSpinner = (ProgressBar) findViewById(R.id.progress_spinner);
        }

        Serializable courseAreaId = getCourseAreaIdFromIntent();
        mCourseAreaId = courseAreaId;
        if (courseAreaId == null) {
            throw new IllegalStateException("There was no course area id transmitted...");
        }
        ExLog.i(this, this.getClass().toString(), "trying to load courseArea via id: " + courseAreaId);
        mCourseArea = dataManager.getDataStore().getCourseArea(courseAreaId);

        Serializable eventId = getEventIdFromIntent();
        if (eventId == null) {
            throw new IllegalStateException("There was no event id transmitted...");
        }
        mEventId = eventId;

        EventBase event = dataManager.getDataStore().getEvent(eventId);
        if (event == null) {
            ExLog.e(this, TAG, "Noooo the event is null :/");
            preferences.isSetUp(false);
            PackageManager pm = getPackageManager();
            Intent intent = pm.getLaunchIntentForPackage(getPackageName());
            startActivity(intent);
            finish();
        } else {
            if (mCourseArea != null) {
                loadRaces(mCourseArea);
                ExLog.i(this, this.getClass().toString(), "did load courseArea!");
            } else {
                ExLog.i(this, this.getClass().toString(), "courseArea == null :(");
                Toast.makeText(this, getString(R.string.racing_course_area_missing), Toast.LENGTH_LONG).show();
            }
            loadNavDrawer(mCourseArea);
            loadWelcomeFragment();
        }
    }

    @Override
    public void onResume() {
        super.onResume();

        mReceiver = new IntentReceiver();
        IntentFilter filter = new IntentFilter();
        filter.addAction(AppConstants.INTENT_ACTION_TIME_SHOW);
        filter.addAction(AppConstants.INTENT_ACTION_TIME_HIDE);
        filter.addAction(AppConstants.INTENT_ACTION_SHOW_MAIN_CONTENT);
        filter.addAction(AppConstants.INTENT_ACTION_SHOW_SUMMARY_CONTENT);
        LocalBroadcastManager.getInstance(this).registerReceiver(mReceiver, filter);
    }

    @Override
    public void onPause() {
        super.onPause();

        LocalBroadcastManager.getInstance(this).unregisterReceiver(mReceiver);
    }

    private void loadNavDrawer(CourseArea courseArea) {
        mRaceList.setUp((DrawerLayout) findViewById(R.id.drawer_layout), courseArea.getName(), preferences.getAuthor().getName());
    }

    private void loadWelcomeFragment() {
        getFragmentManager().beginTransaction().replace(R.id.racing_view_container, WelcomeFragment.newInstance()).commit();
    }

    public TimePoint getStartTime() {
        return startTime;
    }

    public void setStartTime(TimePoint startTime) {
        this.startTime = startTime;
    }

    @Override
    public void onRaceListItemSelected(RaceListDataType selectedItem) {
        if (selectedItem instanceof RaceListDataTypeRace) {
            RaceListDataTypeRace selectedElement = (RaceListDataTypeRace) selectedItem;
            selectedElement.setUpdateIndicatorVisible(false);
            // ((ImageView) findViewById(R.id.Welter_Cell_UpdateLabel)).setVisibility(View.GONE);

            mSelectedRace = selectedElement.getRace();
            ExLog.i(this, LogEvent.RACE_SELECTED_ELEMENT, mSelectedRace.getId() + " " + mSelectedRace.getStatus());
            onRaceItemClicked(mSelectedRace);
        } else if (selectedItem instanceof RaceListDataTypeHeader) {
            // This is for logging purposes only!
            RaceListDataTypeHeader selectedTitle = (RaceListDataTypeHeader) selectedItem;
            ExLog.i(this, LogEvent.RACE_SELECTED_TITLE, selectedTitle.toString());
        }
    }

    public void onRaceItemClicked(ManagedRace managedRace) {
        mSelectedRace = managedRace;
        infoFragment = new RaceInfoFragment();
        infoFragment.setArguments(RaceFragment.createArguments(managedRace));

        setupActionBar(managedRace);

        getFragmentManager().beginTransaction()
            //                .setCustomAnimations(R.animator.slide_in, R.animator.slide_out)
            .replace(R.id.racing_view_container, infoFragment)
                //                .setTransition(FragmentTransaction.TRANSIT_FRAGMENT_FADE)
            .commit();
    }

    @Override
    public void onResetTime() {
        infoFragment.onResetTime();
    }

    @Override
    protected void onRestoreInstanceState(Bundle savedInstanceState) {
        super.onRestoreInstanceState(savedInstanceState);

        mWind = (Wind) savedInstanceState.getSerializable(WIND);
        if (mWind != null) {
            onWindEntered(mWind);
        }

        //        //TODO Implement reload after return
        //        Serializable raceId  = savedInstanceState.getSerializable(RACE);
        //        mSelectedRace = OnlineDataManager.create(this).getDataStore().getRace(raceId);
        //        if (mSelectedRace != null) {
        //            onRaceItemClicked(mSelectedRace);
        //        }
    }

    @Override
    public void onSaveInstanceState(Bundle outState) {
        super.onSaveInstanceState(outState);
        outState.putSerializable(WIND, mWind);
        if (mSelectedRace != null) {
            outState.putSerializable(RACE, mSelectedRace.getId());
        }
    }

    @Override
    public boolean onPrepareOptionsMenu(Menu menu) {
        if (menu != null) {
            MenuItem item = menu.findItem(R.id.options_menu_reset);
            if (item != null) {
                item.setVisible(mSelectedRace != null);
            }
        }
        return super.onPrepareOptionsMenu(menu);
    }

    @Override
    public boolean onOptionsItemSelected(MenuItem item) {
        switch (item.getItemId()) {
        case R.id.options_menu_reset:
            ExLog.i(this, TAG, "Clicked RESET RACE");
            resetRace();
            return true;

        default:
            return super.onOptionsItemSelected(item);
        }
    }

    public void onWindEntered(Wind windFix) {
        TextView windValue = (TextView) findViewById(R.id.wind_value);
        if (windFix != null) {
            if (windValue != null) {
                windValue.setText(String.format(getString(R.string.wind_info), windFix.getKnots(), windFix.getBearing().reverse().toString()));
            }
            if (mSelectedRace != null) {
                mSelectedRace.getState().setWindFix(MillisecondsTimePoint.now(), windFix);
            }

            mWind = windFix;
        } else {
            if (windValue != null) {
                windValue.setText(getString(R.string.wind_unknown));
            }
        }

        getFragmentManager().popBackStackImmediate();

        if (infoFragment != null && infoFragment.isFragmentUIActive()) {
            ExLog.i(this, this.getClass().getCanonicalName(), "Returning to RaceInfoFragment from WindFragment");
            getFragmentManager().popBackStackImmediate();

            onRaceItemClicked(mSelectedRace);
        }
    }

    private void registerOnService(final Collection<ManagedRace> races) {
        // since the service is the long-living component
        // he should decide whether these races are already
        // registered or not.
        new Thread(new Runnable() {
            @Override
            public void run() {
                for (ManagedRace race : races) {
                    Intent registerIntent = new Intent(RacingActivity.this, RaceStateService.class);
                    registerIntent.setAction(AppConstants.INTENT_ACTION_REGISTER_RACE);
                    registerIntent.putExtra(AppConstants.RACE_ID_KEY, race.getId());
                    RacingActivity.this.startService(registerIntent);
                }
            }
        }).run();
    }

    public void setProgressSpinnerVisibility(boolean visible) {
        if (mProgressSpinner != null) {
            if (visible) {
                mProgressSpinner.setVisibility(View.VISIBLE);
            } else {
                mProgressSpinner.setVisibility(View.GONE);
            }
        }

        View progress = findViewById(R.id.progress);
        if (progress != null) {
            if (visible) {
                progress.setVisibility(View.VISIBLE);
            } else {
                progress.setVisibility(View.GONE);
            }
        }
    }

    private void setupActionBar(ManagedRace race) {
        String title = "";
        if (race.getSeries() != null && !race.getSeries().getName().equals("Default")) {
            title = race.getSeries().getName() + " / ";
        }
        if (race.getFleet() != null && !race.getFleet().getName().equals("Default")) {
            title += race.getFleet().getName() + " / " + race.getRaceName();
        } else {
            title += race.getRaceName();
        }

        if (getSupportActionBar() != null) {
            getSupportActionBar().setTitle(title);
        }
    }

    public void resetRace() {
        AlertDialog.Builder builder = new AlertDialog.Builder(this, R.style.AppTheme_AlertDialog);
        builder.setTitle(getString(R.string.race_reset_confirmation_title));
        builder.setMessage(getString(R.string.race_reset_message));
        builder.setCancelable(true);
        builder.setPositiveButton(getString(R.string.race_reset_confirm), new DialogInterface.OnClickListener() {
            @Override
            public void onClick(DialogInterface dialog, int which) {
                ExLog.i(RacingActivity.this, LogEvent.RACE_RESET_YES, mSelectedRace.getId().toString());
                ExLog.w(RacingActivity.this, TAG, String.format("Race %s is selected for reset.", mSelectedRace.getId()));
                mSelectedRace.getState().setAdvancePass(MillisecondsTimePoint.now());
                onRaceItemClicked(mSelectedRace);
            }
        });
        builder.setNegativeButton(getString(R.string.race_reset_cancel), new DialogInterface.OnClickListener() {
            @Override
            public void onClick(DialogInterface dialog, int which) {
                if (mSelectedRace != null) {
                    ExLog.i(RacingActivity.this, LogEvent.RACE_RESET_NO, mSelectedRace.getId().toString());
                }
                dialog.cancel();
            }
        });
        builder.create().show();
    }

    public void openDrawer() {
        if (mRaceList != null) {
            mRaceList.openDrawer();
        }
    }

    private void setOverflowIcon() {
        // Required to set overflow icon
        final String overflowDescription = getString(R.string.abc_action_menu_overflow_description);
        final ViewGroup decorView = (ViewGroup) getWindow().getDecorView();
        final ViewTreeObserver viewTreeObserver = decorView.getViewTreeObserver();
        viewTreeObserver.addOnGlobalLayoutListener(new ViewTreeObserver.OnGlobalLayoutListener() {
            @Override
            public void onGlobalLayout() {
                // Find the overflow button
                final ArrayList<View> outViews = new ArrayList<View>();
                decorView.findViewsWithText(outViews, overflowDescription, View.FIND_VIEWS_WITH_CONTENT_DESCRIPTION);
                if (outViews.isEmpty()) {
                    return;
                }
                // Actual replacement of the icon
                TintImageView overflow = (TintImageView) outViews.get(0);
                overflow.setMinimumWidth((int) getResources().getDimension(R.dimen.bigger_over_flow_width));
                overflow.setMinimumHeight((int) getResources().getDimension(R.dimen.bigger_over_flow_height));
                Bitmap bitmap = BitmapHelper.decodeSampledBitmapFromResource(getResources(), R.drawable.overflow_icon_32dp, 6, 8);
                overflow.setImageDrawable(new BitmapDrawable(getResources(), bitmap));
                // Remove listener on layout
                removeOnGlobalLayoutListener(decorView, this);
            }
        });
    }

    // Requires higher api to avoid deprecation
    @TargetApi(Build.VERSION_CODES.JELLY_BEAN)
    private void removeOnGlobalLayoutListener(View v, ViewTreeObserver.OnGlobalLayoutListener listener) {
        if (Build.VERSION.SDK_INT < Build.VERSION_CODES.JELLY_BEAN) {
            v.getViewTreeObserver().removeGlobalOnLayoutListener(listener);
        } else {
            v.getViewTreeObserver().removeOnGlobalLayoutListener(listener);
        }
    }

    private class RaceLoadClient implements LoadClient<Collection<ManagedRace>> {

        private CourseArea courseArea;
        private Collection<ManagedRace> lastSeenRaces = null;

        public RaceLoadClient(CourseArea courseArea) {
            this.courseArea = courseArea;
        }

        @Override
        public void onLoadFailed(Exception ex) {
            setProgressSpinnerVisibility(false);
            AlertDialog.Builder builder = new AlertDialog.Builder(RacingActivity.this, R.style.AppTheme_AlertDialog);
            builder.setMessage(String.format(getString(R.string.generic_load_failure), ex.getMessage())).setTitle(getString(R.string.loading_failure))
                .setIcon(R.drawable.ic_warning_grey600_36dp).setCancelable(true)
                .setPositiveButton(getString(R.string.retry), new DialogInterface.OnClickListener() {
                    public void onClick(DialogInterface dialog, int id) {
                        setProgressSpinnerVisibility(true);

                        ExLog.i(RacingActivity.this, TAG, "Issuing a reload of managed races");
                        getLoaderManager().restartLoader(RacesLoaderId, null, dataManager.createRacesLoader(courseArea.getId(), RaceLoadClient.this));
                        dialog.cancel();
                    }
                }).setNegativeButton(getString(R.string.cancel), new DialogInterface.OnClickListener() {
                public void onClick(DialogInterface dialog, int id) {
                    dialog.cancel();
                }
            });
            builder.create().show();
        }

        @Override
        public void onLoadSucceeded(Collection<ManagedRace> data, boolean isCached) {
            // Let's do the setup stuff only when the data is changed (or its the first time)
            if (lastSeenRaces != null && CollectionUtils.isEqualCollection(data, lastSeenRaces)) {
                ExLog.i(RacingActivity.this, TAG, "Same races are already loaded...");
            } else {
                lastSeenRaces = data;

                registerOnService(data);
                mRaceList.setupOn(data);

                Toast.makeText(RacingActivity.this, String.format(getString(R.string.racing_load_success), data.size()), Toast.LENGTH_SHORT).show();
            }

            setProgressSpinnerVisibility(false);
        }
    }

<<<<<<< HEAD
=======
    private class EventLoadClient implements LoadClient<Collection<EventBase>> {

        @Override
        public void onLoadFailed(Exception ex) {
            setProgressSpinnerVisibility(false);
            AlertDialog.Builder builder = new AlertDialog.Builder(RacingActivity.this, R.style.AppTheme_AlertDialog);
            builder.setMessage(String.format(getString(R.string.generic_load_failure), ex.getMessage())).setTitle(getString(R.string.loading_failure))
                .setIcon(R.drawable.ic_warning_grey600_36dp).setCancelable(true)
                .setPositiveButton(getString(R.string.retry), new DialogInterface.OnClickListener() {
                    public void onClick(DialogInterface dialog, int id) {
                        setProgressSpinnerVisibility(true);
                        dialog.cancel();
                    }
                }).setNegativeButton(getString(R.string.cancel), new DialogInterface.OnClickListener() {
                public void onClick(DialogInterface dialog, int id) {
                    dialog.cancel();
                }
            });
            builder.create().show();
        }

        @Override
        public void onLoadSucceeded(Collection<EventBase> data, boolean isCached) {
            Toast.makeText(RacingActivity.this, getString(R.string.loading_events_succeded), Toast.LENGTH_SHORT).show();
            setProgressSpinnerVisibility(false);

            for (EventBase event : data) {
                dataManager.getDataStore().addEvent(event);
                if (event.getId().toString().equals(mEventId.toString())) {
                    mEvent = event;
                }
            }

            if (mCourseArea != null) {
                setupFragments();
            } else {
                loadCourses(mEvent);
            }
        }
    }

>>>>>>> 30bdd66b
    private class CourseLoadClient implements LoadClient<Collection<CourseArea>> {

        @Override
        public void onLoadFailed(Exception reason) {
            setProgressSpinnerVisibility(false);
            ExLog.e(getApplicationContext(), TAG, "Errors loading CourseData");
            ExLog.e(getApplicationContext(), TAG, reason.getMessage());
        }

        @Override
        public void onLoadSucceeded(Collection<CourseArea> data, boolean isCached) {
            String toastText = getString(R.string.loading_of_course_area_succeeded);
            Toast.makeText(RacingActivity.this, toastText, Toast.LENGTH_SHORT).show();
            setProgressSpinnerVisibility(false);

            for (CourseArea course : data) {
                if (course.getId().toString().equals(mCourseAreaId.toString())) {
                    mCourseArea = course;
                    setupFragments();
                }
            }
        }
    }

    private class IntentReceiver extends BroadcastReceiver {

        @Override
        public void onReceive(Context context, Intent intent) {
            String action = intent.getAction();
            View view = findViewById(R.id.race_panel_top);
            if (view != null) {
                if (AppConstants.INTENT_ACTION_TIME_HIDE.equals(action)) {
                    view.setVisibility(View.GONE);
                }

                if (AppConstants.INTENT_ACTION_TIME_SHOW.equals(action)) {
                    view.setVisibility(View.VISIBLE);
                }
            }

            Bundle args = new Bundle();
            args.putSerializable(AppConstants.RACE_ID_KEY, mSelectedRace.getId());
            Fragment fragment;

            if (AppConstants.INTENT_ACTION_SHOW_MAIN_CONTENT.equals(action)) {
                if (mSelectedRace.getStatus() != RaceLogRaceStatus.FINISHING) {
                    fragment = RaceFlagViewerFragment.newInstance();
                } else {
                    fragment = RaceFinishingFragment.newInstance();
                }
                fragment.setArguments(args);
                FragmentTransaction transaction = getFragmentManager().beginTransaction();
                transaction.replace(R.id.race_frame, fragment).commit();
            }

            if (AppConstants.INTENT_ACTION_SHOW_SUMMARY_CONTENT.equals(action)) {
                fragment = RaceSummaryFragment.newInstance(args);
                FragmentTransaction transaction = getFragmentManager().beginTransaction();
                transaction.replace(R.id.finished_content, fragment).commit();
            }
        }
    }
}<|MERGE_RESOLUTION|>--- conflicted
+++ resolved
@@ -144,16 +144,6 @@
         getLoaderManager().initLoader(RacesLoaderId, null, dataManager.createRacesLoader(courseArea.getId(), new RaceLoadClient(courseArea)));
     }
 
-<<<<<<< HEAD
-=======
-    private void loadEvents() {
-        setProgressSpinnerVisibility(true);
-
-        ExLog.i(this, TAG, "Issuing loading of events from data manager");
-        getLoaderManager().initLoader(EventsLoaderId, null, dataManager.createEventsLoader(new EventLoadClient()));
-    }
-
->>>>>>> 30bdd66b
     public void loadWindFragment() {
         // check if the fragment is actively shown already, otherwise show it
         if ((windFragment != null && !windFragment.isFragmentUIActive()) || windFragment == null) {
@@ -577,50 +567,6 @@
         }
     }
 
-<<<<<<< HEAD
-=======
-    private class EventLoadClient implements LoadClient<Collection<EventBase>> {
-
-        @Override
-        public void onLoadFailed(Exception ex) {
-            setProgressSpinnerVisibility(false);
-            AlertDialog.Builder builder = new AlertDialog.Builder(RacingActivity.this, R.style.AppTheme_AlertDialog);
-            builder.setMessage(String.format(getString(R.string.generic_load_failure), ex.getMessage())).setTitle(getString(R.string.loading_failure))
-                .setIcon(R.drawable.ic_warning_grey600_36dp).setCancelable(true)
-                .setPositiveButton(getString(R.string.retry), new DialogInterface.OnClickListener() {
-                    public void onClick(DialogInterface dialog, int id) {
-                        setProgressSpinnerVisibility(true);
-                        dialog.cancel();
-                    }
-                }).setNegativeButton(getString(R.string.cancel), new DialogInterface.OnClickListener() {
-                public void onClick(DialogInterface dialog, int id) {
-                    dialog.cancel();
-                }
-            });
-            builder.create().show();
-        }
-
-        @Override
-        public void onLoadSucceeded(Collection<EventBase> data, boolean isCached) {
-            Toast.makeText(RacingActivity.this, getString(R.string.loading_events_succeded), Toast.LENGTH_SHORT).show();
-            setProgressSpinnerVisibility(false);
-
-            for (EventBase event : data) {
-                dataManager.getDataStore().addEvent(event);
-                if (event.getId().toString().equals(mEventId.toString())) {
-                    mEvent = event;
-                }
-            }
-
-            if (mCourseArea != null) {
-                setupFragments();
-            } else {
-                loadCourses(mEvent);
-            }
-        }
-    }
-
->>>>>>> 30bdd66b
     private class CourseLoadClient implements LoadClient<Collection<CourseArea>> {
 
         @Override
