package com.sap.sailing.racecommittee.app.ui.activities;

import android.annotation.TargetApi;
import android.content.BroadcastReceiver;
import android.content.Context;
import android.content.Intent;
import android.content.IntentFilter;
import android.content.pm.PackageManager;
import android.graphics.Bitmap;
import android.graphics.drawable.BitmapDrawable;
import android.os.Build;
import android.os.Bundle;
import android.support.annotation.IdRes;
import android.support.annotation.NonNull;
import android.support.annotation.Nullable;
import android.support.v4.app.Fragment;
import android.support.v4.app.FragmentManager;
import android.support.v4.app.FragmentTransaction;
import android.support.v4.content.Loader;
import android.support.v4.content.LocalBroadcastManager;
import android.support.v4.view.ViewCompat;
import android.support.v7.app.AlertDialog;
import android.support.v7.widget.AppCompatImageView;
import android.support.v7.widget.Toolbar;
import android.view.Menu;
import android.view.MenuItem;
import android.view.View;
import android.view.ViewGroup;
import android.view.ViewTreeObserver;
import android.view.Window;
import android.widget.ImageView;
import android.widget.ProgressBar;
import android.widget.Toast;

import com.sap.sailing.android.shared.logging.ExLog;
import com.sap.sailing.android.shared.util.AppUtils;
import com.sap.sailing.android.shared.util.BitmapHelper;
import com.sap.sailing.android.shared.util.BroadcastManager;
import com.sap.sailing.android.shared.util.ViewHelper;
import com.sap.sailing.domain.abstractlog.race.SimpleRaceLogIdentifier;
import com.sap.sailing.domain.abstractlog.race.analyzing.impl.StartTimeFinderResult;
import com.sap.sailing.domain.abstractlog.race.state.RaceState;
import com.sap.sailing.domain.abstractlog.race.state.racingprocedure.RacingProcedure;
import com.sap.sailing.domain.abstractlog.race.state.racingprocedure.line.ConfigurableStartModeFlagRacingProcedure;
import com.sap.sailing.domain.base.CourseArea;
import com.sap.sailing.domain.base.CourseBase;
import com.sap.sailing.domain.base.EventBase;
import com.sap.sailing.domain.base.configuration.RegattaConfiguration;
import com.sap.sailing.domain.base.configuration.impl.RegattaConfigurationImpl;
import com.sap.sailing.domain.base.racegroup.RaceGroup;
import com.sap.sailing.domain.base.racegroup.RaceGroupSeriesFleet;
import com.sap.sailing.domain.common.CourseDesignerMode;
import com.sap.sailing.domain.common.Wind;
import com.sap.sailing.domain.common.racelog.RaceLogRaceStatus;
import com.sap.sailing.domain.common.racelog.RacingProcedureType;
import com.sap.sailing.racecommittee.app.AppConstants;
import com.sap.sailing.racecommittee.app.AppPreferences;
import com.sap.sailing.racecommittee.app.R;
import com.sap.sailing.racecommittee.app.data.DataManager;
import com.sap.sailing.racecommittee.app.data.DataStore;
import com.sap.sailing.racecommittee.app.data.ReadonlyDataManager;
import com.sap.sailing.racecommittee.app.data.clients.LoadClient;
import com.sap.sailing.racecommittee.app.data.loaders.DataLoaderResult;
import com.sap.sailing.racecommittee.app.domain.ManagedRace;
import com.sap.sailing.racecommittee.app.domain.configuration.impl.PreferencesRegattaConfigurationLoader;
import com.sap.sailing.racecommittee.app.logging.LogEvent;
import com.sap.sailing.racecommittee.app.ui.fragments.RaceFragment;
import com.sap.sailing.racecommittee.app.ui.fragments.RaceListFragment;
import com.sap.sailing.racecommittee.app.ui.fragments.RaceListFragment.RaceListCallbacks;
import com.sap.sailing.racecommittee.app.ui.fragments.WelcomeFragment;
import com.sap.sailing.racecommittee.app.ui.fragments.chooser.RaceInfoFragmentChooser;
import com.sap.sailing.racecommittee.app.ui.fragments.raceinfo.BaseFragment;
import com.sap.sailing.racecommittee.app.ui.fragments.raceinfo.RaceFinishingFragment;
import com.sap.sailing.racecommittee.app.ui.fragments.raceinfo.RaceFlagViewerFragment;
import com.sap.sailing.racecommittee.app.ui.fragments.raceinfo.RaceSummaryFragment;
import com.sap.sailing.racecommittee.app.ui.fragments.raceinfo.TrackingListFragment;
import com.sap.sailing.racecommittee.app.utils.PreferenceHelper;
import com.sap.sailing.racecommittee.app.utils.RaceHelper;
import com.sap.sse.common.TimePoint;
import com.sap.sse.common.Util;
import com.sap.sse.common.impl.MillisecondsTimePoint;

import java.io.Serializable;
import java.util.ArrayList;
import java.util.Collection;
import java.util.HashSet;
import java.util.LinkedHashMap;
import java.util.List;
import java.util.Set;
import java.util.concurrent.CopyOnWriteArrayList;

public class RacingActivity extends SessionActivity implements RaceListCallbacks {
    private static final String TAG = RacingActivity.class.getName();
    private static final String RACE = "race";

    private static final int RacesLoaderId = 2;

    private ProgressBar mProgressSpinner;

    private IntentReceiver mReceiver;
    private ReadonlyDataManager dataManager;
    private RaceListFragment mRaceList;
    private ManagedRace mSelectedRace;
    private TimePoint startTime;
    private Loader<DataLoaderResult<Collection<ManagedRace>>> raceLoader;
    private Collection<ManagedRace> lastSeenRaces = null;

    private Serializable getCourseAreaIdFromIntent() {
        if (getIntent() == null || getIntent().getExtras() == null) {
            ExLog.e(this, TAG, "Expected an intent carrying event extras.");
            return null;
        }

        final Serializable courseId = getIntent().getExtras().getSerializable(AppConstants.EXTRA_COURSE_UUID);
        if (courseId == null) {
            ExLog.e(this, TAG, "Expected an intent carrying the course area id.");
            return null;
        }
        return courseId;
    }

    private Serializable getEventIdFromIntent() {
        if (getIntent() == null || getIntent().getExtras() == null) {
            ExLog.e(this, TAG, "Expected an intent carrying event extras.");
            return null;
        }

        final Serializable eventId = getIntent().getExtras().getSerializable(AppConstants.EXTRA_EVENT_ID);
        if (eventId == null) {
            ExLog.e(this, TAG, "Expected an intent carrying the event id.");
            return null;
        }
        return eventId;
    }

    private void loadRaces(final CourseArea courseArea) {
        setProgressSpinnerVisibility(true);

        ExLog.i(this, TAG, "Issuing loading of managed races from data manager");
        if (raceLoader == null) {
            raceLoader = getSupportLoaderManager().initLoader(RacesLoaderId, null,
                    dataManager.createRacesLoader(courseArea.getId(), new RaceLoadClient(courseArea)));
        } else {
            raceLoader.forceLoad();
        }
    }

    private boolean resetEditFragments(@IdRes int id, String action) {
        if (findViewById(id) != null) {
            Fragment fragment = getSupportFragmentManager().findFragmentById(id);
            if (fragment == null) {
                fragment = getSupportFragmentManager().findFragmentById(R.id.protest_time_fragment);
            } else {
                if (fragment instanceof BaseFragment) {
                    BaseFragment base = (BaseFragment) fragment;
                    if (base.onBackPressed()) {
                        return true;
                    }
                }
            }
            if (fragment != null) {
                LocalBroadcastManager manager = LocalBroadcastManager.getInstance(this);
                manager.sendBroadcast(new Intent(action));
<<<<<<< HEAD
=======
                manager.sendBroadcast(new Intent(AppConstants.ACTION_CLEAR_TOGGLE));
>>>>>>> 62c59a8e
                return true;
            }
        }
        return false;
    }

    @Override
    public void onBackPressed() {
        if (resetEditFragments(R.id.race_edit, AppConstants.ACTION_SHOW_MAIN_CONTENT)) {
            return;
        }
        if (resetEditFragments(R.id.finished_edit, AppConstants.ACTION_SHOW_SUMMARY_CONTENT)) {
            return;
        }

        if (mRaceList.isDrawerOpen()) {
            mRaceList.closeDrawer();
            return;
        }

        Fragment fragment = getSupportFragmentManager().findFragmentById(R.id.racing_view_container);
        if (fragment instanceof WelcomeFragment) {
            logoutSession();
        } else {
            loadWelcomeFragment();
            mSelectedRace = null;
            mRaceList.resetSelectedRace();
        }
    }

    @Override
    public void onCreate(Bundle savedInstanceState) {
        // features must be requested before anything else
        getWindow().requestFeature(Window.FEATURE_INDETERMINATE_PROGRESS);

        super.onCreate(savedInstanceState);

        setContentView(R.layout.racing_view);

        dataManager = DataManager.create(this);
        mRaceList = (RaceListFragment) getSupportFragmentManager().findFragmentById(R.id.navigation_drawer);

        Toolbar toolbar = findViewById(R.id.toolbar);
        if (toolbar != null) {
            if (AppUtils.with(this).is10inch()) {
                setOverflowIcon();
                toolbar.setMinimumHeight(getResources().getDimensionPixelSize(R.dimen.biggerActionBarSize));
            }
            setSupportActionBar(toolbar);
            mProgressSpinner = findViewById(R.id.progress_spinner);
        }

        Serializable courseAreaId = getCourseAreaIdFromIntent();
        if (courseAreaId == null) {
            throw new IllegalStateException("There was no course area id transmitted...");
        }
        ExLog.i(this, this.getClass().toString(), "trying to load courseArea via id: " + courseAreaId);
        CourseArea courseArea = dataManager.getDataStore().getCourseArea(courseAreaId);

        Serializable eventId = getEventIdFromIntent();
        if (eventId == null) {
            throw new IllegalStateException("There was no event id transmitted...");
        }
        EventBase event = dataManager.getDataStore().getEvent(eventId);
        if (event == null) {
            ExLog.e(this, TAG, "Noooo the event is null :/");
            PackageManager pm = getPackageManager();
            Intent intent = pm.getLaunchIntentForPackage(getPackageName());
            startActivity(intent);
            finish();
        } else {
            if (courseArea != null) {
                loadRaces(courseArea);
                loadNavDrawer(courseArea);
                ExLog.i(this, this.getClass().toString(), "did load courseArea!");
            } else {
                ExLog.i(this, this.getClass().toString(), "courseArea == null :(");
                Toast.makeText(this, getString(R.string.racing_course_area_missing), Toast.LENGTH_LONG).show();
            }
            if (savedInstanceState != null) {
                String raceId = savedInstanceState.getString(RACE);
                if (raceId != null) {
                    onRaceItemClicked(dataManager.getDataStore().getRace(raceId));
                    return;
                }
            }
            loadWelcomeFragment();
        }
    }

    @Override
    public void onResume() {
        super.onResume();
        mReceiver = new IntentReceiver();
        IntentFilter filter = new IntentFilter();
        filter.addAction(AppConstants.ACTION_SHOW_MAIN_CONTENT);
        filter.addAction(AppConstants.ACTION_SHOW_SUMMARY_CONTENT);
        filter.addAction(AppConstants.ACTION_SHOW_WELCOME);
        filter.addAction(AppConstants.ACTION_REMOVE_PROTEST);
        filter.addAction(AppConstants.ACTION_RELOAD_RACES);
        LocalBroadcastManager.getInstance(this).registerReceiver(mReceiver, filter);
    }

    @Override
    public void onPause() {
        super.onPause();
        LocalBroadcastManager.getInstance(this).unregisterReceiver(mReceiver);
    }

    private void loadNavDrawer(CourseArea courseArea) {
        mRaceList.setUp(findViewById(R.id.drawer_layout), courseArea.getName(),
                preferences.getAuthor().getName());
    }

    private void loadWelcomeFragment() {
        preferences = AppPreferences.on(this);
        getSupportFragmentManager().beginTransaction()
                .replace(R.id.racing_view_container, WelcomeFragment.newInstance())
                .commitAllowingStateLoss();
    }

    public TimePoint getStartTime() {
        return startTime;
    }

    public void setStartTime(TimePoint startTime) {
        this.startTime = startTime;
    }

    @Nullable
    private ManagedRace findPreviousRace(@NonNull final ManagedRace managedRace) {
        final LinkedHashMap<RaceGroupSeriesFleet, List<ManagedRace>> racesByGroup = mRaceList.getRacesByGroup();
        final RaceGroupSeriesFleet group = new RaceGroupSeriesFleet(managedRace);
        final List<ManagedRace> races = racesByGroup.get(group);
        if (races != null) {
            final int index = races.indexOf(managedRace);
            if (index >= 1) {
                return races.get(index - 1);
            }
        }
        return null;
    }

    @Override
    public void onRaceSelected(ManagedRace race) {
        ManagedRace previousRace = findPreviousRace(race);
        ExLog.i(this, LogEvent.RACE_SELECTED_ELEMENT, race.getId() + " " + race.getStatus());
        if (previousRace != null && race.getStatus() == RaceLogRaceStatus.UNSCHEDULED) {
            final RaceState currentRaceState = race.getState();
            final RacingProcedure racingProcedure = previousRace.getState().getRacingProcedure();
            currentRaceState.setRacingProcedure(MillisecondsTimePoint.now(), racingProcedure.getType());
            final RacingProcedure newRacingProcedure = currentRaceState.getRacingProcedure();
            if (racingProcedure instanceof ConfigurableStartModeFlagRacingProcedure && newRacingProcedure instanceof ConfigurableStartModeFlagRacingProcedure) {
                ConfigurableStartModeFlagRacingProcedure configurableFlag = (ConfigurableStartModeFlagRacingProcedure) racingProcedure;
                ((ConfigurableStartModeFlagRacingProcedure) newRacingProcedure).setStartModeFlag(MillisecondsTimePoint.now(), configurableFlag.getStartModeFlag());
            }
            final CourseBase courseDesign = previousRace.getCourseDesign();
            if (courseDesign != null) {
                currentRaceState.setCourseDesign(MillisecondsTimePoint.now(), courseDesign, CourseDesignerMode.BY_NAME);
            }

            final Wind windFix = previousRace.getState().getWindFix();
            if (windFix != null) {
                currentRaceState.setWindFix(MillisecondsTimePoint.now(), windFix, preferences.isMagnetic());
            }
        }
        onRaceItemClicked(race);
    }

    private void onRaceItemClicked(ManagedRace managedRace) {
        onRaceItemClicked(managedRace, false);
    }

    public void onRaceItemClicked(ManagedRace managedRace, boolean forcedChange) {
        if (forcedChange || mSelectedRace != managedRace) {
            preferences = AppPreferences.on(this,
                    PreferenceHelper.getRegattaPrefFileName(managedRace.getRaceGroup().getName()));
            mSelectedRace = managedRace;
            setupActionBar(managedRace);
            switchToFragment();
        }
    }

    @Override
    protected void onRestoreInstanceState(@NonNull Bundle savedInstanceState) {
        super.onRestoreInstanceState(savedInstanceState);
        final String raceId = savedInstanceState.getString(RACE);
        if (raceId != null) {
            mSelectedRace = dataManager.getDataStore().getRace(raceId);
        }
    }

    @Override
    public void onSaveInstanceState(Bundle outState) {
        super.onSaveInstanceState(outState);
        if (mSelectedRace != null) {
            outState.putString(RACE, mSelectedRace.getId());
        }
    }

    @Override
    public boolean onPrepareOptionsMenu(Menu menu) {
        if (menu != null) {
            MenuItem item = menu.findItem(R.id.options_menu_reset);
            if (item != null) {
                item.setVisible(mSelectedRace != null);
            }
        }
        return super.onPrepareOptionsMenu(menu);
    }

    @Override
    public boolean onOptionsItemSelected(MenuItem item) {
        switch (item.getItemId()) {
            case R.id.options_menu_reset:
                ExLog.i(this, TAG, "Clicked RESET RACE");
                resetRace();
                return true;

            case R.id.options_menu_role:
                logoutSession();
                return true;

            default:
                return super.onOptionsItemSelected(item);
        }
    }

    private void setProgressSpinnerVisibility(boolean visible) {
        if (mProgressSpinner != null) {
            if (visible) {
                mProgressSpinner.setVisibility(View.VISIBLE);
            } else {
                mProgressSpinner.setVisibility(View.GONE);
            }
        }

        if (mRaceList != null) {
            if (visible) {
                mRaceList.showSpinner(true);
            } else {
                mRaceList.showSpinner(false);
            }
        }
    }

    private void setupActionBar(ManagedRace race) {
        if (getSupportActionBar() != null) {
            getSupportActionBar().setTitle(RaceHelper.getReverseRaceName(race, " / "));
        }
    }

    private void resetRace() {
        AlertDialog.Builder builder = new AlertDialog.Builder(this);
        builder.setTitle(getString(R.string.race_reset_confirmation_title));
        builder.setMessage(getString(R.string.race_reset_message));
        builder.setCancelable(true);
        builder.setPositiveButton(getString(R.string.race_reset_confirm), (dialog, which) -> {
            ExLog.i(RacingActivity.this, LogEvent.RACE_RESET_YES, mSelectedRace.getId());
            ExLog.w(RacingActivity.this, TAG,
                    String.format("Race %s is selected for reset.", mSelectedRace.getId()));
            Fragment fragment = getSupportFragmentManager().findFragmentById(R.id.race_content);
            if (fragment != null) {
                FragmentTransaction transaction = getSupportFragmentManager().beginTransaction();
                transaction.remove(fragment);
                transaction.commit();
            }
            mSelectedRace.getState().setAdvancePass(MillisecondsTimePoint.now());
        });
        builder.setNegativeButton(getString(R.string.race_reset_cancel), (dialog, which) -> {
            if (mSelectedRace != null) {
                ExLog.i(RacingActivity.this, LogEvent.RACE_RESET_NO, mSelectedRace.getId());
            }
            dialog.cancel();
        });
        builder.create().show();
    }

    public void openDrawer() {
        if (mRaceList != null) {
            mRaceList.openDrawer();
        }
    }

    public LinkedHashMap<RaceGroupSeriesFleet, List<ManagedRace>> getRacesByGroup() {
        if (mRaceList != null) {
            return mRaceList.getRacesByGroup();
        }
        return null;
    }

    public List<ManagedRace> getRacesWithStartTimeImmediatelyDependingOn(ManagedRace currentRace,
                                                                         @Nullable RaceLogRaceStatus[] state) {
        StartTimeFinderResult result;
        SimpleRaceLogIdentifier identifier;
        ArrayList<ManagedRace> list = new ArrayList<>();
        DataStore dataStore = dataManager.getDataStore();
        for (ManagedRace race : lastSeenRaces) {
            result = race.getState().getStartTimeFinderResult();
            if (result.isDependentStartTime()) {
                identifier = Util.get(result.getDependingOnRaces(), 0); // immediately depending on
                if (dataStore.getRace(identifier).equals(currentRace)) {
                    if (state == null) {
                        list.add(race);
                    } else {
                        for (RaceLogRaceStatus status : state) {
                            if (status.equals(race.getStatus())) {
                                list.add(race);
                            }
                        }
                    }
                }
            }
        }
        return list;
    }

    public LinkedHashMap<String, ManagedRace> getRunningRaces() {
        LinkedHashMap<String, ManagedRace> list = new LinkedHashMap<>();
        for (ManagedRace race : lastSeenRaces) {
            if (RaceLogRaceStatus.RUNNING.equals(race.getStatus())) {
                if (!list.containsKey(race.getId())) {
                    list.put(race.getId(), race);
                }
            }
        }
        return list;
    }

    @TargetApi(Build.VERSION_CODES.LOLLIPOP)
    private void setOverflowIcon() {
        // Required to set overflow icon
        final String overflowDescription = getString(R.string.abc_action_menu_overflow_description);
        final ViewGroup decorView = (ViewGroup) getWindow().getDecorView();
        final ViewTreeObserver viewTreeObserver = decorView.getViewTreeObserver();
        viewTreeObserver.addOnGlobalLayoutListener(new ViewTreeObserver.OnGlobalLayoutListener() {
            @Override
            public void onGlobalLayout() {
                // Find the overflow button
                final ArrayList<View> outViews = new ArrayList<>();
                decorView.findViewsWithText(outViews, overflowDescription, View.FIND_VIEWS_WITH_CONTENT_DESCRIPTION);
                if (outViews.isEmpty()) {
                    return;
                }
                // Actual replacement of the icon
                AppCompatImageView overflow = (AppCompatImageView) outViews.get(0);
                overflow.setMinimumWidth(getResources().getDimensionPixelSize(R.dimen.bigger_over_flow_width));
                overflow.setMinimumHeight(getResources().getDimensionPixelSize(R.dimen.bigger_over_flow_height));
                Bitmap bitmap = BitmapHelper.decodeSampledBitmapFromResource(getResources(),
                        R.drawable.ic_more_vert_white_48dp, ViewCompat.getMinimumWidth(overflow),
                        ViewCompat.getMinimumHeight(overflow));
                if (Build.VERSION.SDK_INT >= Build.VERSION_CODES.LOLLIPOP) {
                    overflow.setScaleType(ImageView.ScaleType.FIT_END);
                }
                overflow.setImageDrawable(new BitmapDrawable(getResources(), bitmap));
                // Remove listener on layout
                removeOnGlobalLayoutListener(decorView, this);
            }
        });
    }

    // @SuppressWarnings, but it is handled correctly
    @SuppressWarnings("deprecation")
    @TargetApi(Build.VERSION_CODES.JELLY_BEAN)
    private void removeOnGlobalLayoutListener(View v, ViewTreeObserver.OnGlobalLayoutListener listener) {
        if (Build.VERSION.SDK_INT >= Build.VERSION_CODES.JELLY_BEAN) {
            v.getViewTreeObserver().removeOnGlobalLayoutListener(listener);
        } else {
            v.getViewTreeObserver().removeGlobalOnLayoutListener(listener);
        }
    }

    private void processIntent(final Intent intent) {
        final Bundle args = new Bundle();
        if (mSelectedRace != null) {
            args.putSerializable(AppConstants.EXTRA_RACE_ID, mSelectedRace.getId());
        }

        // artificial delay (to prevent "java.lang.IllegalStateException: Can not perform this action after
        // onSaveInstanceState")
        runOnUiThread(() -> {
            Fragment content;
            Fragment extra = null;
            View view;
            String action = intent.getAction();

            final Fragment parentFragment = getSupportFragmentManager().findFragmentById(R.id.racing_view_container);
            if (parentFragment == null) {
                return;
            }
            final FragmentManager fragmentManager = getSupportFragmentManager();
            final FragmentTransaction transaction = fragmentManager.beginTransaction();

            if (AppConstants.ACTION_SHOW_MAIN_CONTENT.equals(action)) {
                final Fragment fragment = fragmentManager.findFragmentById(R.id.race_edit);
                if (fragment != null) {
                    transaction.remove(fragment);
                }

                view = findViewById(R.id.race_edit);
                if (view != null) {
                    ViewHelper.setSiblingsVisibility(view, View.VISIBLE);
                    extra = getSupportFragmentManager().findFragmentById(R.id.race_edit);
                    if (extra != null) {
                        transaction.remove(extra);
                    }
                }

                if (findViewById(R.id.race_content) != null && mSelectedRace != null) {
                    if (mSelectedRace.getStatus() != RaceLogRaceStatus.FINISHING) {
                        content = RaceFlagViewerFragment.newInstance();
                    } else {
                        boolean forced = intent.getBooleanExtra(AppConstants.ACTION_EXTRA_FORCED,
                                false);
                        if (forced) {
                            content = RaceFinishingFragment.newInstance();
                        } else {
                            RacingProcedureType procedureType = mSelectedRace.getState()
                                    .getRacingProcedure().getType();
                            if (preferences.getRacingProcedureIsResultEntryEnabled(procedureType)) {
                                content = TrackingListFragment.newInstance(args, 1);
                            } else {
                                content = RaceFinishingFragment.newInstance();
                            }
                        }
                    }
                    content.setArguments(args);
                    transaction.replace(R.id.race_content, content);
                }
            }

            if (AppConstants.ACTION_SHOW_SUMMARY_CONTENT.equals(action)) {
                final Fragment fragment = fragmentManager.findFragmentById(R.id.race_edit);
                if (fragment != null) {
                    transaction.remove(fragment);
                }

                view = findViewById(R.id.finished_edit);
                if (view != null) {
                    ViewHelper.setSiblingsVisibility(view, View.VISIBLE);
                    extra = fragmentManager.findFragmentById(R.id.finished_edit);
                    if (extra != null) {
                        transaction.remove(extra);
                    }
                }
                if (extra == null && findViewById(R.id.finished_content) != null) {
                    content = RaceSummaryFragment.newInstance(args);
                    transaction.replace(R.id.finished_content, content);
                }
            }

            if (AppConstants.ACTION_REMOVE_PROTEST.equals(action)) {
                view = findViewById(R.id.protest_time_fragment);
                if (view != null) {
                    ViewHelper.setSiblingsVisibility(view, View.VISIBLE);
                    extra = fragmentManager.findFragmentById(R.id.protest_time_fragment);
                    if (extra != null) {
                        transaction.remove(extra);
                    }
                }
            }

            if (AppConstants.ACTION_SHOW_WELCOME.equals(action)) {
                loadWelcomeFragment();
            }

            if (AppConstants.ACTION_RELOAD_RACES.equals(action)) {
                loadRaces(dataManager.getDataStore().getCourseArea(getCourseAreaIdFromIntent()));
            }

            transaction.commit();
        });
    }

    private void setupRegattaSpecificConfiguration() {
        Set<RaceGroup> raceGroups = new HashSet<>();
        for (ManagedRace race : lastSeenRaces) {
            raceGroups.add(race.getRaceGroup());
        }

        for (RaceGroup raceGroup : raceGroups) {
            String regattaPreference = PreferenceHelper.getRegattaPrefFileName(raceGroup.getName());

            // reset regatta preferences
            PreferenceHelper helper = new PreferenceHelper(this, regattaPreference);
            helper.clearPreferences();

            RegattaConfiguration configuration = raceGroup.getRegattaConfiguration();
            if (configuration instanceof RegattaConfigurationImpl) {
                AppPreferences preferences = AppPreferences.on(this, regattaPreference, false);
                PreferencesRegattaConfigurationLoader preferencesLoader = new PreferencesRegattaConfigurationLoader(
                        configuration, preferences);
                preferencesLoader.store();
            }
        }
    }

    private void switchToFragment() {
        final Fragment fragment = RaceInfoFragmentChooser.choose(this, mSelectedRace);
        ExLog.i(this, TAG, String.format("Switched to %s fragment for race %s with status %s",
                fragment.getClass().getName(), mSelectedRace.getId(), mSelectedRace.getStatus()));
        fragment.setArguments(RaceFragment.createArguments(mSelectedRace));
        getSupportFragmentManager().beginTransaction()
                .replace(R.id.racing_view_container, fragment)
                .commit();
    }

    private class RaceLoadClient implements LoadClient<Collection<ManagedRace>> {

        private CourseArea courseArea;

        public RaceLoadClient(CourseArea courseArea) {
            this.courseArea = courseArea;
        }

        @Override
        public void onLoadFailed(Exception ex) {
            setProgressSpinnerVisibility(false);
            AlertDialog.Builder builder = new AlertDialog.Builder(RacingActivity.this);
            builder.setMessage(String.format(getString(R.string.generic_load_failure), ex.getMessage()))
                    .setTitle(getString(R.string.loading_failure)).setCancelable(true)
                    .setPositiveButton(getString(R.string.retry), (dialog, id) -> {
                        setProgressSpinnerVisibility(true);

                        ExLog.i(RacingActivity.this, TAG, "Issuing a reload of managed races");
                        getSupportLoaderManager().restartLoader(RacesLoaderId, null,
                                dataManager.createRacesLoader(courseArea.getId(), RaceLoadClient.this));
                        dialog.cancel();
                    }).setNegativeButton(getString(R.string.cancel), (dialog, id) -> dialog.cancel());
            builder.create().show();
        }

        @Override
        public void onLoadSucceeded(Collection<ManagedRace> data, boolean isCached) {
            // need to be a new instance, because of Activity restart after background kill
            // more information see bug 3741
            lastSeenRaces = new ArrayList<>(data);
            mRaceList.setupOn(data);
            setupRegattaSpecificConfiguration();
            if (!isCached) {
                // close current race, if no longer on server
                if (!data.contains(mSelectedRace)) {
                    BroadcastManager.getInstance(RacingActivity.this)
                            .addIntent(new Intent(AppConstants.ACTION_SHOW_WELCOME));
                    mSelectedRace = null;
                }
                Toast.makeText(RacingActivity.this, String.format(getString(R.string.racing_load_success), data.size()),
                        Toast.LENGTH_SHORT).show();
            }
            setProgressSpinnerVisibility(false);
        }
    }

    private class IntentReceiver extends BroadcastReceiver {
        @Override
        public void onReceive(Context context, Intent intent) {
            processIntent(intent);
        }
    }
}<|MERGE_RESOLUTION|>--- conflicted
+++ resolved
@@ -161,10 +161,6 @@
             if (fragment != null) {
                 LocalBroadcastManager manager = LocalBroadcastManager.getInstance(this);
                 manager.sendBroadcast(new Intent(action));
-<<<<<<< HEAD
-=======
-                manager.sendBroadcast(new Intent(AppConstants.ACTION_CLEAR_TOGGLE));
->>>>>>> 62c59a8e
                 return true;
             }
         }
