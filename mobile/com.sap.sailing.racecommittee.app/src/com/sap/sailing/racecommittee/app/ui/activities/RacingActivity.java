package com.sap.sailing.racecommittee.app.ui.activities;

import java.io.Serializable;
import java.util.ArrayList;
import java.util.Collection;
import java.util.LinkedHashMap;
import java.util.List;

import android.annotation.TargetApi;
import android.app.Fragment;
import android.app.FragmentTransaction;
import android.content.BroadcastReceiver;
import android.content.Context;
import android.content.DialogInterface;
import android.content.Intent;
import android.content.IntentFilter;
import android.content.pm.PackageManager;
import android.graphics.Bitmap;
import android.graphics.drawable.BitmapDrawable;
import android.os.Build;
import android.os.Bundle;
import android.support.annotation.IdRes;
import android.support.annotation.NonNull;
import android.support.v4.content.LocalBroadcastManager;
import android.support.v4.widget.DrawerLayout;
import android.support.v7.app.AlertDialog;
import android.support.v7.internal.widget.TintImageView;
import android.support.v7.widget.Toolbar;
import android.view.Menu;
import android.view.MenuItem;
import android.view.View;
import android.view.ViewGroup;
import android.view.ViewTreeObserver;
import android.view.Window;
import android.widget.ImageView;
import android.widget.ProgressBar;
import android.widget.Toast;

import com.sap.sailing.android.shared.logging.ExLog;
import com.sap.sailing.android.shared.util.AppUtils;
import com.sap.sailing.android.shared.util.BitmapHelper;
import com.sap.sailing.android.shared.util.CollectionUtils;
import com.sap.sailing.android.shared.util.ViewHelper;
import com.sap.sailing.domain.base.CourseArea;
import com.sap.sailing.domain.base.EventBase;
import com.sap.sailing.domain.common.Wind;
import com.sap.sailing.domain.common.racelog.RaceLogRaceStatus;
import com.sap.sailing.racecommittee.app.AppConstants;
import com.sap.sailing.racecommittee.app.R;
import com.sap.sailing.racecommittee.app.data.DataManager;
import com.sap.sailing.racecommittee.app.data.ReadonlyDataManager;
import com.sap.sailing.racecommittee.app.data.clients.LoadClient;
import com.sap.sailing.racecommittee.app.domain.ManagedRace;
import com.sap.sailing.racecommittee.app.domain.impl.RaceGroupSeriesFleet;
import com.sap.sailing.racecommittee.app.logging.LogEvent;
import com.sap.sailing.racecommittee.app.services.RaceStateService;
import com.sap.sailing.racecommittee.app.ui.adapters.racelist.RaceListDataType;
import com.sap.sailing.racecommittee.app.ui.adapters.racelist.RaceListDataTypeHeader;
import com.sap.sailing.racecommittee.app.ui.adapters.racelist.RaceListDataTypeRace;
import com.sap.sailing.racecommittee.app.ui.fragments.RaceFragment;
import com.sap.sailing.racecommittee.app.ui.fragments.RaceInfoFragment;
import com.sap.sailing.racecommittee.app.ui.fragments.RaceListFragment;
import com.sap.sailing.racecommittee.app.ui.fragments.RaceListFragment.RaceListCallbacks;
import com.sap.sailing.racecommittee.app.ui.fragments.WelcomeFragment;
import com.sap.sailing.racecommittee.app.ui.fragments.raceinfo.BaseFragment;
import com.sap.sailing.racecommittee.app.ui.fragments.raceinfo.RaceFlagViewerFragment;
import com.sap.sailing.racecommittee.app.ui.fragments.raceinfo.RaceSummaryFragment;
import com.sap.sailing.racecommittee.app.ui.fragments.raceinfo.TrackingListFragment;
import com.sap.sailing.racecommittee.app.ui.views.PanelButton;
import com.sap.sailing.racecommittee.app.utils.RaceHelper;
import com.sap.sse.common.TimePoint;
import com.sap.sse.common.impl.MillisecondsTimePoint;

public class RacingActivity extends SessionActivity implements RaceListCallbacks {
    private static final String TAG = RacingActivity.class.getName();
    private static final String WIND = "wind";
    private static final String RACE = "race";

    private static final int RacesLoaderId = 2;
    private ProgressBar mProgressSpinner;

    private IntentReceiver mReceiver;
    private ReadonlyDataManager dataManager;
    private RaceInfoFragment infoFragment;
    private Wind mWind;
    private RaceListFragment mRaceList;
    private ManagedRace mSelectedRace;
    private TimePoint startTime;

    private Serializable getCourseAreaIdFromIntent() {
        if (getIntent() == null || getIntent().getExtras() == null) {
            ExLog.e(this, TAG, "Expected an intent carrying event extras.");
            return null;
        }

        final Serializable courseId = getIntent().getExtras().getSerializable(AppConstants.COURSE_AREA_UUID_KEY);
        if (courseId == null) {
            ExLog.e(this, TAG, "Expected an intent carrying the course area id.");
            return null;
        }
        return courseId;
    }

    private Serializable getEventIdFromIntent() {
        if (getIntent() == null || getIntent().getExtras() == null) {
            ExLog.e(this, TAG, "Expected an intent carrying event extras.");
        }

        final Serializable eventId = getIntent().getExtras().getSerializable(AppConstants.EventIdTag);
        if (eventId == null) {
            ExLog.e(this, TAG, "Expected an intent carrying the event id.");
            return null;
        }
        return eventId;
    }

    private void loadRaces(final CourseArea courseArea) {
        setProgressSpinnerVisibility(true);

        ExLog.i(this, TAG, "Issuing loading of managed races from data manager");
        getLoaderManager().initLoader(RacesLoaderId, null, dataManager.createRacesLoader(courseArea.getId(), new RaceLoadClient(courseArea)));
    }

    private boolean resetEditFragments(@IdRes int id, String action) {
        if (findViewById(id) != null) {
            Fragment fragment = getFragmentManager().findFragmentById(id);
            if (fragment == null) {
                fragment = getFragmentManager().findFragmentById(R.id.protest_time_fragment);
            } else {
                if (fragment instanceof BaseFragment) {
                    BaseFragment base = (BaseFragment) fragment;
                    if (base.onBackPressed()) {
                        return true;
                    }
                }
            }
            if (fragment != null) {
                LocalBroadcastManager manager = LocalBroadcastManager.getInstance(this);
                manager.sendBroadcast(new Intent(action));
                manager.sendBroadcast(new Intent(AppConstants.INTENT_ACTION_CLEAR_TOGGLE));
                return true;
            }
        }
        return false;
    }

    @Override
    public void onBackPressed() {
        if (resetEditFragments(R.id.race_edit, AppConstants.INTENT_ACTION_SHOW_MAIN_CONTENT)) {
            return;
        }
        if (resetEditFragments(R.id.finished_edit, AppConstants.INTENT_ACTION_SHOW_SUMMARY_CONTENT)) {
            return;
        }

        if (mRaceList.isDrawerOpen()) {
            mRaceList.closeDrawer();
            return;
        }

        Fragment fragment = getFragmentManager().findFragmentById(R.id.racing_view_container);
        if (!(fragment instanceof RaceInfoFragment || fragment instanceof WelcomeFragment)) {
            if (getFragmentManager().getBackStackEntryCount() > 0) {
                getFragmentManager().popBackStackImmediate();
                getFragmentManager().beginTransaction().commit();

                // fix for filled out RaceInfoFragment
                if (infoFragment != null && infoFragment.isFragmentUIActive() && mSelectedRace != null) {
                    ExLog.i(this, this.getClass().getCanonicalName(), "Returning to RaceInfoFragment");

                    getFragmentManager().popBackStackImmediate();
                    onRaceItemClicked(mSelectedRace);
                }
            }
        } else {
            logoutSession();
        }
    }

    @Override
    public void onCreate(Bundle savedInstanceState) {
        // features must be requested before anything else
        getWindow().requestFeature(Window.FEATURE_INDETERMINATE_PROGRESS);

        super.onCreate(savedInstanceState);

        setContentView(R.layout.racing_view);

        dataManager = DataManager.create(this);
        mRaceList = (RaceListFragment) getFragmentManager().findFragmentById(R.id.navigation_drawer);

        Toolbar toolbar = (Toolbar) findViewById(R.id.toolbar);
        if (toolbar != null) {
            if (AppUtils.with(this).is10inch()) {
                setOverflowIcon();
                toolbar.setMinimumHeight(getResources().getDimensionPixelSize(R.dimen.biggerActionBarSize));
            }
            setSupportActionBar(toolbar);
            mProgressSpinner = (ProgressBar) findViewById(R.id.progress_spinner);
        }

        Serializable courseAreaId = getCourseAreaIdFromIntent();
        if (courseAreaId == null) {
            throw new IllegalStateException("There was no course area id transmitted...");
        }
        ExLog.i(this, this.getClass().toString(), "trying to load courseArea via id: " + courseAreaId);
        CourseArea courseArea = dataManager.getDataStore().getCourseArea(courseAreaId);

        Serializable eventId = getEventIdFromIntent();
        if (eventId == null) {
            throw new IllegalStateException("There was no event id transmitted...");
        }
        EventBase event = dataManager.getDataStore().getEvent(eventId);
        if (event == null) {
            ExLog.e(this, TAG, "Noooo the event is null :/");
            PackageManager pm = getPackageManager();
            Intent intent = pm.getLaunchIntentForPackage(getPackageName());
            startActivity(intent);
            finish();
        } else {
            if (courseArea != null) {
                loadRaces(courseArea);
                ExLog.i(this, this.getClass().toString(), "did load courseArea!");
            } else {
                ExLog.i(this, this.getClass().toString(), "courseArea == null :(");
                Toast.makeText(this, getString(R.string.racing_course_area_missing), Toast.LENGTH_LONG).show();
            }
            loadNavDrawer(courseArea);
            if (savedInstanceState != null) {
                String raceID = (String) savedInstanceState.getSerializable(RACE);
                if (raceID != null) {
                    onRaceItemClicked(dataManager.getDataStore().getRace(raceID));
                    return;
                }
            }
            loadWelcomeFragment();
        }
    }

    @Override
    public void onResume() {
        super.onResume();

        mReceiver = new IntentReceiver();
        IntentFilter filter = new IntentFilter();
        filter.addAction(AppConstants.INTENT_ACTION_SHOW_MAIN_CONTENT);
        filter.addAction(AppConstants.INTENT_ACTION_SHOW_SUMMARY_CONTENT);
        filter.addAction(AppConstants.INTENT_ACTION_REMOVE_PROTEST);
        LocalBroadcastManager.getInstance(this).registerReceiver(mReceiver, filter);
    }

    @Override
    public void onPause() {
        super.onPause();

        LocalBroadcastManager.getInstance(this).unregisterReceiver(mReceiver);
    }

    private void loadNavDrawer(CourseArea courseArea) {
        mRaceList.setUp((DrawerLayout) findViewById(R.id.drawer_layout), courseArea.getName(), preferences.getAuthor().getName());
    }

    private void loadWelcomeFragment() {
        getFragmentManager().beginTransaction().replace(R.id.racing_view_container, WelcomeFragment.newInstance()).commit();
    }

    public TimePoint getStartTime() {
        return startTime;
    }

    public void setStartTime(TimePoint startTime) {
        this.startTime = startTime;
    }

    @Override
    public void onRaceListItemSelected(RaceListDataType selectedItem) {
        if (selectedItem instanceof RaceListDataTypeRace) {
            RaceListDataTypeRace selectedElement = (RaceListDataTypeRace) selectedItem;
            selectedElement.setUpdateIndicatorVisible(false);

            ManagedRace managedRace = selectedElement.getRace();
            ExLog.i(this, LogEvent.RACE_SELECTED_ELEMENT, managedRace.getId() + " " + managedRace.getStatus());
            onRaceItemClicked(managedRace);
        } else if (selectedItem instanceof RaceListDataTypeHeader) {
            // This is for logging purposes only!
            RaceListDataTypeHeader selectedTitle = (RaceListDataTypeHeader) selectedItem;
            ExLog.i(this, LogEvent.RACE_SELECTED_TITLE, selectedTitle.toString());
        }
    }

    public void onRaceItemClicked(ManagedRace managedRace) {
        onRaceItemClicked(managedRace, false);
    }

    public void onRaceItemClicked(ManagedRace managedRace, boolean forcedChange) {
        if (forcedChange || mSelectedRace != managedRace) {
            mSelectedRace = managedRace;
            infoFragment = new RaceInfoFragment();
            infoFragment.setArguments(RaceFragment.createArguments(managedRace));

            setupActionBar(managedRace);

            getFragmentManager().beginTransaction().replace(R.id.racing_view_container, infoFragment).commit();
        }
    }

    @Override
    protected void onRestoreInstanceState(@NonNull Bundle savedInstanceState) {
        super.onRestoreInstanceState(savedInstanceState);

        mWind = (Wind) savedInstanceState.getSerializable(WIND);
        if (mWind != null) {
            onWindEntered(mWind);
        }
    }

    @Override
    public void onSaveInstanceState(Bundle outState) {
        super.onSaveInstanceState(outState);
        outState.putSerializable(WIND, mWind);
        if (mSelectedRace != null) {
            outState.putSerializable(RACE, mSelectedRace.getId());
        }
    }

    @Override
    public boolean onPrepareOptionsMenu(Menu menu) {
        if (menu != null) {
            MenuItem item = menu.findItem(R.id.options_menu_reset);
            if (item != null) {
                item.setVisible(mSelectedRace != null);
            }
        }
        return super.onPrepareOptionsMenu(menu);
    }

    @Override
    public boolean onOptionsItemSelected(MenuItem item) {
        switch (item.getItemId()) {
            case R.id.options_menu_reset:
                ExLog.i(this, TAG, "Clicked RESET RACE");
                resetRace();
                return true;

            default:
                return super.onOptionsItemSelected(item);
        }
    }

    public void onWindEntered(Wind windFix) {
        PanelButton windValue = (PanelButton) findViewById(R.id.button_wind);
        if (windFix != null) {
            if (windValue != null) {
                windValue.setPanelText(String.format(getString(R.string.wind_info), windFix.getKnots(), windFix.getBearing().reverse().toString()));
            }
            if (mSelectedRace != null) {
                mSelectedRace.getState().setWindFix(MillisecondsTimePoint.now(), windFix, preferences.isMagnetic());
            }

            mWind = windFix;
        } else {
            if (windValue != null) {
                windValue.setPanelText(getString(R.string.wind_unknown));
            }
        }

        getFragmentManager().popBackStackImmediate();

        if (infoFragment != null && infoFragment.isFragmentUIActive()) {
            ExLog.i(this, this.getClass().getCanonicalName(), "Returning to RaceInfoFragment from WindFragment");
            getFragmentManager().popBackStackImmediate();

            onRaceItemClicked(mSelectedRace);
        }
    }

    private void registerOnService(final Collection<ManagedRace> races) {
        // since the service is the long-living component
        // he should decide whether these races are already
        // registered or not.
        new Thread(new Runnable() {
            @Override
            public void run() {
                for (ManagedRace race : races) {
                    Intent registerIntent = new Intent(RacingActivity.this, RaceStateService.class);
                    registerIntent.setAction(AppConstants.INTENT_ACTION_REGISTER_RACE);
                    registerIntent.putExtra(AppConstants.RACE_ID_KEY, race.getId());
                    RacingActivity.this.startService(registerIntent);
                }
            }
        }).start();
    }

    public void setProgressSpinnerVisibility(boolean visible) {
        if (mProgressSpinner != null) {
            if (visible) {
                mProgressSpinner.setVisibility(View.VISIBLE);
            } else {
                mProgressSpinner.setVisibility(View.GONE);
            }
        }

        if (mRaceList != null) {
            if (visible) {
                mRaceList.showSpinner(true);
            } else {
                mRaceList.showSpinner(false);
            }
        }
    }

    private void setupActionBar(ManagedRace race) {
        if (getSupportActionBar() != null) {
            getSupportActionBar().setTitle(RaceHelper.getReverseRaceName(race, " / "));
        }
    }

    public void resetRace() {
        AlertDialog.Builder builder = new AlertDialog.Builder(this, R.style.AppTheme_AlertDialog);
        builder.setTitle(getString(R.string.race_reset_confirmation_title));
        builder.setMessage(getString(R.string.race_reset_message));
        builder.setCancelable(true);
        builder.setPositiveButton(getString(R.string.race_reset_confirm), new DialogInterface.OnClickListener() {
            @Override
            public void onClick(DialogInterface dialog, int which) {
                ExLog.i(RacingActivity.this, LogEvent.RACE_RESET_YES, mSelectedRace.getId());
                ExLog.w(RacingActivity.this, TAG, String.format("Race %s is selected for reset.", mSelectedRace.getId()));
                mSelectedRace.getState().setAdvancePass(MillisecondsTimePoint.now());
            }
        });
        builder.setNegativeButton(getString(R.string.race_reset_cancel), new DialogInterface.OnClickListener() {
            @Override
            public void onClick(DialogInterface dialog, int which) {
                if (mSelectedRace != null) {
                    ExLog.i(RacingActivity.this, LogEvent.RACE_RESET_NO, mSelectedRace.getId());
                }
                dialog.cancel();
            }
        });
        builder.create().show();
    }

    public void openDrawer() {
        if (mRaceList != null) {
            mRaceList.openDrawer();
        }
    }

    public LinkedHashMap<RaceGroupSeriesFleet, List<ManagedRace>> getRacesByGroup() {
        if (mRaceList != null) {
            return mRaceList.getRacesByGroup();
        }
        return null;
    }

    @TargetApi(Build.VERSION_CODES.LOLLIPOP)
    private void setOverflowIcon() {
        // Required to set overflow icon
        final String overflowDescription = getString(R.string.abc_action_menu_overflow_description);
        final ViewGroup decorView = (ViewGroup) getWindow().getDecorView();
        final ViewTreeObserver viewTreeObserver = decorView.getViewTreeObserver();
        viewTreeObserver.addOnGlobalLayoutListener(new ViewTreeObserver.OnGlobalLayoutListener() {
            @Override
            public void onGlobalLayout() {
                // Find the overflow button
                final ArrayList<View> outViews = new ArrayList<>();
                decorView.findViewsWithText(outViews, overflowDescription, View.FIND_VIEWS_WITH_CONTENT_DESCRIPTION);
                if (outViews.isEmpty()) {
                    return;
                }
                // Actual replacement of the icon
                TintImageView overflow = (TintImageView) outViews.get(0);
                overflow.setMinimumWidth(getResources().getDimensionPixelSize(R.dimen.bigger_over_flow_width));
                overflow.setMinimumHeight(getResources().getDimensionPixelSize(R.dimen.bigger_over_flow_height));
                Bitmap bitmap = BitmapHelper.decodeSampledBitmapFromResource(getResources(), R.drawable.ic_more_vert_white_48dp, overflow.getMinimumWidth(), overflow.getMinimumHeight());
                if (Build.VERSION.SDK_INT >= Build.VERSION_CODES.LOLLIPOP) {
                    overflow.setScaleType(ImageView.ScaleType.FIT_END);
                }
                overflow.setImageDrawable(new BitmapDrawable(getResources(), bitmap));
                // Remove listener on layout
                removeOnGlobalLayoutListener(decorView, this);
            }
        });
    }

    // @SuppressWarnings, but it is handled correctly
    @SuppressWarnings("deprecation")
    @TargetApi(Build.VERSION_CODES.JELLY_BEAN)
    private void removeOnGlobalLayoutListener(View v, ViewTreeObserver.OnGlobalLayoutListener listener) {
        if (Build.VERSION.SDK_INT >= Build.VERSION_CODES.JELLY_BEAN) {
            v.getViewTreeObserver().removeOnGlobalLayoutListener(listener);
        } else {
            v.getViewTreeObserver().removeGlobalOnLayoutListener(listener);
        }
    }

    public void processIntent(Intent intent) {
        Fragment content;
        Fragment extra = null;
        Bundle args = new Bundle();
        View view;

        String action = intent.getAction();
        if (mSelectedRace != null) {
            args.putSerializable(AppConstants.RACE_ID_KEY, mSelectedRace.getId());
        }

        FragmentTransaction transaction = getFragmentManager().beginTransaction();

        if (AppConstants.INTENT_ACTION_SHOW_MAIN_CONTENT.equals(action)) {
            view = findViewById(R.id.race_edit);
            if (view != null) {
                ViewHelper.setSiblingsVisibility(view, View.VISIBLE);
                extra = getFragmentManager().findFragmentById(R.id.race_edit);
                if (extra != null) {
                    transaction.remove(extra);
                }
            }
            if (findViewById(R.id.race_content) != null) {
                if (mSelectedRace.getStatus() != RaceLogRaceStatus.FINISHING) {
                    content = RaceFlagViewerFragment.newInstance();
                } else {
<<<<<<< HEAD
                    if (preferences.showRaceResults()) {
                        content = TrackingListFragment.newInstance(args, 1);
                    } else {
                        content = RaceFinishingFragment.newInstance();
                    }
=======
                    content = TrackingListFragment.newInstance(args, 1);
>>>>>>> d1b03bb5
                }
                content.setArguments(args);
                transaction.replace(R.id.race_content, content);
            }
        }

        if (AppConstants.INTENT_ACTION_SHOW_SUMMARY_CONTENT.equals(action)) {
            view = findViewById(R.id.finished_edit);
            if (view != null) {
                ViewHelper.setSiblingsVisibility(view, View.VISIBLE);
                extra = getFragmentManager().findFragmentById(R.id.finished_edit);
                if (extra != null) {
                    transaction.remove(extra);
                }
            }
            if (extra == null && findViewById(R.id.finished_content) != null) {
                content = RaceSummaryFragment.newInstance(args);
                transaction.replace(R.id.finished_content, content);
            }
        }

        if (AppConstants.INTENT_ACTION_REMOVE_PROTEST.equals(action)) {
            view = findViewById(R.id.protest_time_fragment);
            if (view != null) {
                ViewHelper.setSiblingsVisibility(view, View.VISIBLE);
                extra = getFragmentManager().findFragmentById(R.id.protest_time_fragment);
                if (extra != null) {
                    transaction.remove(extra);
                }
            }
        }

        transaction.commit();
    }

    private class RaceLoadClient implements LoadClient<Collection<ManagedRace>> {

        private CourseArea courseArea;
        private Collection<ManagedRace> lastSeenRaces = null;

        public RaceLoadClient(CourseArea courseArea) {
            this.courseArea = courseArea;
        }

        @Override
        public void onLoadFailed(Exception ex) {
            setProgressSpinnerVisibility(false);
            AlertDialog.Builder builder = new AlertDialog.Builder(RacingActivity.this, R.style.AppTheme_AlertDialog);
            builder.setMessage(String.format(getString(R.string.generic_load_failure), ex.getMessage())).setTitle(getString(R.string.loading_failure))
                .setIcon(R.drawable.ic_warning_grey_600_36dp).setCancelable(true)
                .setPositiveButton(getString(R.string.retry), new DialogInterface.OnClickListener() {
                    public void onClick(DialogInterface dialog, int id) {
                        setProgressSpinnerVisibility(true);

                        ExLog.i(RacingActivity.this, TAG, "Issuing a reload of managed races");
                        getLoaderManager().restartLoader(RacesLoaderId, null, dataManager.createRacesLoader(courseArea.getId(), RaceLoadClient.this));
                        dialog.cancel();
                    }
                }).setNegativeButton(getString(R.string.cancel), new DialogInterface.OnClickListener() {
                public void onClick(DialogInterface dialog, int id) {
                    dialog.cancel();
                }
            });
            builder.create().show();
        }

        @Override
        public void onLoadSucceeded(Collection<ManagedRace> data, boolean isCached) {
            // Let's do the setup stuff only when the data is changed (or its the first time)
            if (lastSeenRaces != null && CollectionUtils.isEqualCollection(data, lastSeenRaces)) {
                ExLog.i(RacingActivity.this, TAG, "Same races are already loaded...");
            } else {
                lastSeenRaces = data;

                registerOnService(data);
                mRaceList.setupOn(data);

                Toast.makeText(RacingActivity.this, String.format(getString(R.string.racing_load_success), data.size()), Toast.LENGTH_SHORT).show();
            }

            setProgressSpinnerVisibility(false);
        }
    }

    private class IntentReceiver extends BroadcastReceiver {
        @Override
        public void onReceive(Context context, Intent intent) {
            processIntent(intent);
        }
    }
}<|MERGE_RESOLUTION|>--- conflicted
+++ resolved
@@ -63,6 +63,7 @@
 import com.sap.sailing.racecommittee.app.ui.fragments.RaceListFragment.RaceListCallbacks;
 import com.sap.sailing.racecommittee.app.ui.fragments.WelcomeFragment;
 import com.sap.sailing.racecommittee.app.ui.fragments.raceinfo.BaseFragment;
+import com.sap.sailing.racecommittee.app.ui.fragments.raceinfo.RaceFinishingFragment;
 import com.sap.sailing.racecommittee.app.ui.fragments.raceinfo.RaceFlagViewerFragment;
 import com.sap.sailing.racecommittee.app.ui.fragments.raceinfo.RaceSummaryFragment;
 import com.sap.sailing.racecommittee.app.ui.fragments.raceinfo.TrackingListFragment;
@@ -520,15 +521,11 @@
                 if (mSelectedRace.getStatus() != RaceLogRaceStatus.FINISHING) {
                     content = RaceFlagViewerFragment.newInstance();
                 } else {
-<<<<<<< HEAD
                     if (preferences.showRaceResults()) {
                         content = TrackingListFragment.newInstance(args, 1);
                     } else {
                         content = RaceFinishingFragment.newInstance();
                     }
-=======
-                    content = TrackingListFragment.newInstance(args, 1);
->>>>>>> d1b03bb5
                 }
                 content.setArguments(args);
                 transaction.replace(R.id.race_content, content);
