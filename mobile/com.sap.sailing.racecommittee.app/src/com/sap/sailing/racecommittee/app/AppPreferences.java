--- conflicted
+++ resolved
@@ -14,13 +14,8 @@
 import android.preference.PreferenceManager;
 import android.provider.Settings.Secure;
 
-<<<<<<< HEAD
-import com.google.android.gms.maps.model.LatLng;
-import com.sap.sailing.android.shared.logging.ExLog;
-=======
 import com.sap.sailing.domain.abstractlog.AbstractLogEventAuthor;
 import com.sap.sailing.domain.abstractlog.impl.LogEventAuthorImpl;
->>>>>>> 483f453a
 import com.sap.sailing.domain.common.CourseDesignerMode;
 import com.sap.sailing.domain.common.racelog.Flags;
 import com.sap.sailing.domain.common.racelog.RacingProcedureType;
@@ -96,39 +91,12 @@
         this.preferences = context.getSharedPreferences(preferenceName, Context.MODE_PRIVATE);
     }
 
-<<<<<<< HEAD
-    public RaceLogEventAuthor getAuthor() {
-=======
-    protected String key(int keyId) {
-        return context.getString(keyId);
-    }
-    
-    public interface PollingActiveChangedListener {
-        void onPollingActiveChanged(boolean isActive);
-    }
-
-    private final static String HIDDEN_PREFERENCE_AUTHOR_NAME = "authorName";
-    private final static String HIDDEN_PREFERENCE_AUTHOR_PRIORITY = "authorPriority";
-
-    private final static String HIDDEN_PREFERENCE_WIND_BEARING = "windBearingPref";
-    private final static String HIDDEN_PREFERENCE_WIND_SPEED = "windSpeedPref";
-
-    private final static String HIDDEN_PREFERENCE_BOAT_CLASS = "boatClassPref";
-    private final static String HIDDEN_PREFERENCE_COURSE_LAYOUT = "courseLayoutPref";
-    private final static String HIDDEN_PREFERENCE_NUMBER_OF_ROUNDS = "numberOfRoundsPref";
-
-    public String getDeviceIdentifier() {
-        String identifier = preferences.getString(key(R.string.preference_identifier_key), "");
-        return identifier.isEmpty() ? Secure.getString(context.getContentResolver(), Secure.ANDROID_ID) : identifier;
-    }
-
     public void setAuthor(AbstractLogEventAuthor author) {
         preferences.edit().putString(HIDDEN_PREFERENCE_AUTHOR_NAME, author.getName()).commit();
         preferences.edit().putInt(HIDDEN_PREFERENCE_AUTHOR_PRIORITY, author.getPriority()).commit();
     }
 
     public AbstractLogEventAuthor getAuthor() {
->>>>>>> 483f453a
         String authorName = preferences.getString(HIDDEN_PREFERENCE_AUTHOR_NAME, "<anonymous>");
         int authorPriority = preferences.getInt(HIDDEN_PREFERENCE_AUTHOR_PRIORITY, 0);
         return new LogEventAuthorImpl(authorName, authorPriority);
