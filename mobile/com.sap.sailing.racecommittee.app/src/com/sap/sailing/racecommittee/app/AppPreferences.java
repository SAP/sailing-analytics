--- conflicted
+++ resolved
@@ -209,242 +209,6 @@
         return Flags.valueOf(preferences.getString(key, Flags.CLASS.name()));
     }
 
-    private String getRacingProcedureClassFlagKey(RacingProcedureType type) {
-        switch (type) {
-        case RRS26:
-            return key(R.string.preference_racing_procedure_rrs26_classflag_key);
-        case GateStart:
-            return key(R.string.preference_racing_procedure_gatestart_classflag_key);
-        case ESS:
-            return key(R.string.preference_racing_procedure_ess_classflag_key);
-        case BASIC:
-            return key(R.string.preference_racing_procedure_basic_classflag_key);
-        default:
-            throw new IllegalArgumentException("Unknown racing procedure type.");
-        }
-    }
-
-    public boolean getRacingProcedureHasIndividualRecall(RacingProcedureType type) {
-        String key = getRacingProcedureHasIndividualRecallKey(type);
-        return preferences.getBoolean(key, false);
-    }
-
-    private String getRacingProcedureHasIndividualRecallKey(RacingProcedureType type) {
-        switch (type) {
-        case RRS26:
-            return key(R.string.preference_racing_procedure_rrs26_hasxray_key);
-        case GateStart:
-            return key(R.string.preference_racing_procedure_gatestart_hasxray_key);
-        case ESS:
-            return key(R.string.preference_racing_procedure_ess_hasxray_key);
-        case BASIC:
-            return key(R.string.preference_racing_procedure_basic_hasxray_key);
-        default:
-            throw new IllegalArgumentException("Unknown racing procedure type.");
-        }
-    }
-
-    public Set<Flags> getRRS26StartmodeFlags() {
-        Set<String> flagNames = preferences.getStringSet(
-                key(R.string.preference_racing_procedure_rrs26_startmode_flags_key), new HashSet<String>());
-        if (flagNames != null) {
-            Set<Flags> flags = new HashSet<Flags>();
-            for (String flagName : flagNames) {
-                flags.add(Flags.valueOf(flagName));
-            }
-            return flags;
-        }
-        return null;
-    }
-
-    public String getServerBaseURL() {
-        String value = preferences.getString(key(R.string.preference_server_url_key), "");
-        if (value.equals("")) {
-            return "http://localhost:8889";
-        }
-        return value;
-    }
-
-    public double getWindBearingFromDirection() {
-        long windBearingAsLong = preferences.getLong(HIDDEN_PREFERENCE_WIND_BEARING, 0);
-        return Double.longBitsToDouble(windBearingAsLong);
-    }
-
-    public double getWindSpeed() {
-        long windSpeedAsLong = preferences.getLong(HIDDEN_PREFERENCE_WIND_SPEED, 0);
-        return Double.longBitsToDouble(windSpeedAsLong);
-    }
-    
-    public LatLng getWindPosition(){
-    	double lat = Double.longBitsToDouble(preferences.getLong(HIDDEN_PREFERENCE_WIND_LAT, 0));
-    	double lng = Double.longBitsToDouble(preferences.getLong(HIDDEN_PREFERENCE_WIND_LNG, 0));
-    	return new LatLng(lat,lng);
-    }
-
-    public UUID getCourseUUID(){
-    	long least = preferences.getLong(HIDDEN_PREFERENCE_COURSE_UUID_LEAST, 0);
-    	long most  = preferences.getLong(HIDDEN_PREFERENCE_COURSE_UUID_MOST, 0);
-    	return new UUID(most,least);
-    }
-    
-    public Serializable getEventID(){
-    	String id = preferences.getString(HIDDEN_PREFERENCE_EVENT_ID, "");
-    	if ( id != "" ){
-    		return (Serializable) id;
-    	}
-    	return null;
-    }
-    
-    public boolean isSetUp(){
-    	return preferences.getBoolean(HIDDEN_PREFERENCE_IS_SET_UP, false);
-    }
-    
-    public void isSetUp(boolean isIt){
-    	preferences.edit().putBoolean(HIDDEN_PREFERENCE_IS_SET_UP, isIt).commit();
-    }
-    
-    public boolean isPollingActive() {
-        return preferences.getBoolean(key(R.string.preference_polling_active_key), false);
-    }
-
-    public boolean isSendingActive() {
-        return preferences.getBoolean(context.getResources().getString(R.string.preference_isSendingActive_key),
-                context.getResources().getBoolean(R.bool.preference_isSendingActive_default));
-    }
-
-    protected String key(int keyId) {
-        return context.getString(keyId);
-    }
-
-    public void registerPollingActiveChangedListener(final PollingActiveChangedListener listener) {
-        if (pollingActiveChangedListeners.isEmpty()) {
-            preferences.registerOnSharedPreferenceChangeListener(pollingActiveChangedListener);
-        }
-        pollingActiveChangedListeners.add(listener);
-    }
-
-    public void setBoatClass(BoatClassType boatClass) {
-        String boatClassString = boatClass.name();
-        preferences.edit().putString(HIDDEN_PREFERENCE_BOAT_CLASS, boatClassString).commit();
-    }
-
-    public void setByNameCourseDesignerCourseNames(List<String> courseNames) {
-        preferences
-                .edit()
-                .putStringSet(key(R.string.preference_course_designer_by_name_course_names_key),
-                        new HashSet<String>(courseNames)).commit();
-    }
-
-    public void setCourseLayout(CourseLayouts courseLayout) {
-        String courseLayoutString = courseLayout.name();
-        preferences.edit().putString(HIDDEN_PREFERENCE_COURSE_LAYOUT, courseLayoutString).commit();
-    }
-
-    public void setDefaultCourseDesignerMode(CourseDesignerMode mode) {
-        preferences.edit().putString(key(R.string.preference_course_designer_override_key), mode.name()).commit();
-    }
-
-    public void setDefaultRacingProcedureType(RacingProcedureType type) {
-        preferences.edit().putString(key(R.string.preference_racing_procedure_override_key), type.name()).commit();
-    }
-
-    public void setGateStartHasAdditionalGolfDownTime(boolean hasAdditionalGolfDownTime) {
-        preferences
-                .edit()
-                .putBoolean(key(R.string.preference_racing_procedure_gatestart_hasadditionalgolfdowntime_key),
-                        hasAdditionalGolfDownTime).commit();
-    }
-
-    public void setGateStartHasPathfinder(boolean hasPathfinder) {
-        preferences.edit()
-                .putBoolean(key(R.string.preference_racing_procedure_gatestart_haspathfinder_key), hasPathfinder)
-                .commit();
-    }
-
-	public void setLoginType(LoginType type) {
-		
-		Editor setEdit = preferences.edit();
-		
-		switch( type ){
-			case NONE:{
-				setEdit.putInt(HIDDEN_PREFERENCE_LOGIN_TYPE, 0);
-				break;
-			}
-			case VIEWER:{
-				setEdit.putInt(HIDDEN_PREFERENCE_LOGIN_TYPE, 1);
-				break;
-			}
-			case OFFICER:{
-				setEdit.putInt(HIDDEN_PREFERENCE_LOGIN_TYPE, 2);
-				break;
-			}
-			
-			default:{
-				break;
-			}
-		}
-		
-		setEdit.commit();
-	}
-    
-    public void setMailRecipient(String mail) {
-        preferences.edit().putString(key(R.string.preference_mail_key), mail).commit();
-    }
-
-    public void setManagedCourseAreaNames(List<String> courseAreaNames) {
-        preferences.edit()
-                .putStringSet(key(R.string.preference_course_areas_key), new HashSet<String>(courseAreaNames)).commit();
-    }
-
-    public void setNumberOfRounds(NumberOfRounds numberOfRounds) {
-        String numberOfRoundsString = numberOfRounds.name();
-        preferences.edit().putString(HIDDEN_PREFERENCE_NUMBER_OF_ROUNDS, numberOfRoundsString).commit();
-    }
-
-    public void setRacingProcedureClassFlag(RacingProcedureType type, Flags flag) {
-        String key = getRacingProcedureClassFlagKey(type);
-        preferences.edit().putString(key, flag.name()).commit();
-    }
-
-    public void setRacingProcedureHasIndividualRecall(RacingProcedureType type, Boolean hasRecall) {
-        String key = getRacingProcedureHasIndividualRecallKey(type);
-        preferences.edit().putBoolean(key, hasRecall).commit();
-    }
-
-    public void setRRS26StartmodeFlags(Set<Flags> flags) {
-        Set<String> flagNames = new HashSet<String>();
-        for (Flags flag : flags) {
-            flagNames.add(flag.name());
-        }
-        preferences.edit().putStringSet(key(R.string.preference_racing_procedure_rrs26_startmode_flags_key), flagNames)
-                .commit();
-    }
-
-    public void setSendingActive(boolean activate) {
-        preferences.edit()
-                .putBoolean(context.getResources().getString(R.string.preference_isSendingActive_key), activate)
-                .commit();
-    }
-
-    public void setWindBearingFromDirection(double enteredWindBearing) {
-        long windBearingAsLong = Double.doubleToLongBits(enteredWindBearing);
-        preferences.edit().putLong(HIDDEN_PREFERENCE_WIND_BEARING, windBearingAsLong).commit();
-    }
-
-<<<<<<< HEAD
-    public void setWindSpeed(double enteredWindSpeed) {
-        long windSpeedAsLong = Double.doubleToLongBits(enteredWindSpeed);
-        preferences.edit().putLong(HIDDEN_PREFERENCE_WIND_SPEED, windSpeedAsLong).commit();
-    }
-
-    public void setWindPosition(LatLng latLng) {
-        long lat = Double.doubleToLongBits(latLng.latitude);
-        long lng = Double.doubleToLongBits(latLng.longitude);
-        preferences.edit()
-        	.putLong(HIDDEN_PREFERENCE_WIND_LAT, lat)
-        	.putLong(HIDDEN_PREFERENCE_WIND_LNG, lng)
-        .commit();
-=======
     private String getRacingProcedureClassFlagKey(RacingProcedureType type) {
         switch (type) {
         case RRS26:
@@ -461,7 +225,12 @@
             throw new IllegalArgumentException("Unknown racing procedure type.");
         }
     }
-    
+
+    public boolean getRacingProcedureHasIndividualRecall(RacingProcedureType type) {
+        String key = getRacingProcedureHasIndividualRecallKey(type);
+        return preferences.getBoolean(key, false);
+    }
+
     private String getRacingProcedureHasIndividualRecallKey(RacingProcedureType type) {
         switch (type) {
         case RRS26:
@@ -472,15 +241,210 @@
             return key(R.string.preference_racing_procedure_ess_hasxray_key);
         case BASIC:
             return key(R.string.preference_racing_procedure_basic_hasxray_key);
-        case LEAGUE:
-            return key(R.string.preference_racing_procedure_basic_hasxray_key);
         default:
             throw new IllegalArgumentException("Unknown racing procedure type.");
         }
->>>>>>> 1741ca6f
-    }
-    
-    
+    }
+
+    public Set<Flags> getRRS26StartmodeFlags() {
+        Set<String> flagNames = preferences.getStringSet(key(R.string.preference_racing_procedure_rrs26_startmode_flags_key), new HashSet<String>());
+        if (flagNames != null) {
+            Set<Flags> flags = new HashSet<Flags>();
+            for (String flagName : flagNames) {
+                flags.add(Flags.valueOf(flagName));
+            }
+            return flags;
+        }
+        return null;
+    }
+
+    public String getServerBaseURL() {
+        String value = preferences.getString(key(R.string.preference_server_url_key), "");
+        if (value.equals("")) {
+            return "http://localhost:8889";
+        }
+        return value;
+    }
+
+    public double getWindBearingFromDirection() {
+        long windBearingAsLong = preferences.getLong(HIDDEN_PREFERENCE_WIND_BEARING, 0);
+        return Double.longBitsToDouble(windBearingAsLong);
+    }
+
+    public double getWindSpeed() {
+        long windSpeedAsLong = preferences.getLong(HIDDEN_PREFERENCE_WIND_SPEED, 0);
+        return Double.longBitsToDouble(windSpeedAsLong);
+    }
+    
+    public LatLng getWindPosition(){
+    	double lat = Double.longBitsToDouble(preferences.getLong(HIDDEN_PREFERENCE_WIND_LAT, 0));
+    	double lng = Double.longBitsToDouble(preferences.getLong(HIDDEN_PREFERENCE_WIND_LNG, 0));
+    	return new LatLng(lat,lng);
+    }
+
+    public UUID getCourseUUID(){
+    	long least = preferences.getLong(HIDDEN_PREFERENCE_COURSE_UUID_LEAST, 0);
+    	long most  = preferences.getLong(HIDDEN_PREFERENCE_COURSE_UUID_MOST, 0);
+    	return new UUID(most,least);
+    }
+    
+    public Serializable getEventID(){
+    	String id = preferences.getString(HIDDEN_PREFERENCE_EVENT_ID, "");
+    	if ( id != "" ){
+    		return (Serializable) id;
+    	}
+    	return null;
+    }
+    
+    public boolean isSetUp(){
+    	return preferences.getBoolean(HIDDEN_PREFERENCE_IS_SET_UP, false);
+    }
+    
+    public void isSetUp(boolean isIt){
+    	preferences.edit().putBoolean(HIDDEN_PREFERENCE_IS_SET_UP, isIt).commit();
+    }
+    
+    public boolean isPollingActive() {
+        return preferences.getBoolean(key(R.string.preference_polling_active_key), false);
+    }
+
+    public boolean isSendingActive() {
+        return preferences.getBoolean(context.getResources().getString(R.string.preference_isSendingActive_key), context
+            .getResources().getBoolean(R.bool.preference_isSendingActive_default));
+    }
+
+    protected String key(int keyId) {
+        return context.getString(keyId);
+    }
+
+    public void registerPollingActiveChangedListener(final PollingActiveChangedListener listener) {
+        if (pollingActiveChangedListeners.isEmpty()) {
+            preferences.registerOnSharedPreferenceChangeListener(pollingActiveChangedListener);
+        }
+        pollingActiveChangedListeners.add(listener);
+    }
+
+    public void setBoatClass(BoatClassType boatClass) {
+        String boatClassString = boatClass.name();
+        preferences.edit().putString(HIDDEN_PREFERENCE_BOAT_CLASS, boatClassString).commit();
+    }
+
+    public void setByNameCourseDesignerCourseNames(List<String> courseNames) {
+        preferences
+                .edit()
+                .putStringSet(key(R.string.preference_course_designer_by_name_course_names_key), new HashSet<String>(courseNames)).commit();
+    }
+
+    public void setCourseLayout(CourseLayouts courseLayout) {
+        String courseLayoutString = courseLayout.name();
+        preferences.edit().putString(HIDDEN_PREFERENCE_COURSE_LAYOUT, courseLayoutString).commit();
+    }
+
+    public void setDefaultCourseDesignerMode(CourseDesignerMode mode) {
+        preferences.edit().putString(key(R.string.preference_course_designer_override_key), mode.name()).commit();
+    }
+
+    public void setDefaultRacingProcedureType(RacingProcedureType type) {
+        preferences.edit().putString(key(R.string.preference_racing_procedure_override_key), type.name()).commit();
+    }
+
+    public void setGateStartHasAdditionalGolfDownTime(boolean hasAdditionalGolfDownTime) {
+        preferences
+                .edit()
+                .putBoolean(key(R.string.preference_racing_procedure_gatestart_hasadditionalgolfdowntime_key),
+                        hasAdditionalGolfDownTime).commit();
+    }
+
+    public void setGateStartHasPathfinder(boolean hasPathfinder) {
+        preferences.edit()
+                .putBoolean(key(R.string.preference_racing_procedure_gatestart_haspathfinder_key), hasPathfinder)
+                .commit();
+    }
+
+	public void setLoginType(LoginType type) {
+		
+		Editor setEdit = preferences.edit();
+		
+		switch( type ){
+			case NONE:{
+				setEdit.putInt(HIDDEN_PREFERENCE_LOGIN_TYPE, 0);
+				break;
+			}
+			case VIEWER:{
+				setEdit.putInt(HIDDEN_PREFERENCE_LOGIN_TYPE, 1);
+				break;
+			}
+			case OFFICER:{
+				setEdit.putInt(HIDDEN_PREFERENCE_LOGIN_TYPE, 2);
+				break;
+			}
+			
+			default:{
+				break;
+			}
+		}
+		
+		setEdit.commit();
+	}
+    
+    public void setMailRecipient(String mail) {
+        preferences.edit().putString(key(R.string.preference_mail_key), mail).commit();
+    }
+
+    public void setManagedCourseAreaNames(List<String> courseAreaNames) {
+        preferences.edit()
+                .putStringSet(key(R.string.preference_course_areas_key), new HashSet<String>(courseAreaNames)).commit();
+    }
+
+    public void setNumberOfRounds(NumberOfRounds numberOfRounds) {
+        String numberOfRoundsString = numberOfRounds.name();
+        preferences.edit().putString(HIDDEN_PREFERENCE_NUMBER_OF_ROUNDS, numberOfRoundsString).commit();
+    }
+
+    public void setRacingProcedureClassFlag(RacingProcedureType type, Flags flag) {
+        String key = getRacingProcedureClassFlagKey(type);
+        preferences.edit().putString(key, flag.name()).commit();
+    }
+
+    public void setRacingProcedureHasIndividualRecall(RacingProcedureType type, Boolean hasRecall) {
+        String key = getRacingProcedureHasIndividualRecallKey(type);
+        preferences.edit().putBoolean(key, hasRecall).commit();
+    }
+
+    public void setRRS26StartmodeFlags(Set<Flags> flags) {
+        Set<String> flagNames = new HashSet<String>();
+        for (Flags flag : flags) {
+            flagNames.add(flag.name());
+        }
+        preferences.edit().putStringSet(key(R.string.preference_racing_procedure_rrs26_startmode_flags_key), flagNames)
+                .commit();
+    }
+
+    public void setSendingActive(boolean activate) {
+        preferences.edit()
+                .putBoolean(context.getResources().getString(R.string.preference_isSendingActive_key), activate)
+                .commit();
+    }
+
+    public void setWindBearingFromDirection(double enteredWindBearing) {
+        long windBearingAsLong = Double.doubleToLongBits(enteredWindBearing);
+        preferences.edit().putLong(HIDDEN_PREFERENCE_WIND_BEARING, windBearingAsLong).commit();
+    }
+
+    public void setWindSpeed(double enteredWindSpeed) {
+        long windSpeedAsLong = Double.doubleToLongBits(enteredWindSpeed);
+        preferences.edit().putLong(HIDDEN_PREFERENCE_WIND_SPEED, windSpeedAsLong).commit();
+    }
+
+    public void setWindPosition(LatLng latLng) {
+        long lat = Double.doubleToLongBits(latLng.latitude);
+        long lng = Double.doubleToLongBits(latLng.longitude);
+        preferences.edit()
+        	.putLong(HIDDEN_PREFERENCE_WIND_LAT, lat)
+        	.putLong(HIDDEN_PREFERENCE_WIND_LNG, lng)
+        .commit();
+    }
+
     public void setCourseUUID(UUID uuid){
     	long least = uuid.getLeastSignificantBits(); 
     	long most  = uuid.getMostSignificantBits();
