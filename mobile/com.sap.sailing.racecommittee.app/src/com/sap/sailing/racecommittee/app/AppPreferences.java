package com.sap.sailing.racecommittee.app;

import java.util.ArrayList;
import java.util.HashSet;
import java.util.List;
import java.util.Set;

import android.content.Context;
import android.content.SharedPreferences;
import android.content.SharedPreferences.Editor;
import android.content.SharedPreferences.OnSharedPreferenceChangeListener;
import android.preference.PreferenceManager;
import android.provider.Settings.Secure;
<<<<<<< HEAD
=======
import android.text.TextUtils;
>>>>>>> fd589d46

import com.google.android.gms.maps.model.LatLng;
import com.sap.sailing.android.shared.logging.ExLog;
import com.sap.sailing.domain.abstractlog.AbstractLogEventAuthor;
import com.sap.sailing.domain.abstractlog.impl.LogEventAuthorImpl;
import com.sap.sailing.domain.common.CourseDesignerMode;
import com.sap.sailing.domain.common.racelog.Flags;
import com.sap.sailing.domain.common.racelog.RacingProcedureType;
import com.sap.sailing.racecommittee.app.domain.LoginType;
import com.sap.sailing.racecommittee.app.domain.coursedesign.BoatClassType;
import com.sap.sailing.racecommittee.app.domain.coursedesign.CourseLayouts;
import com.sap.sailing.racecommittee.app.domain.coursedesign.NumberOfRounds;
import com.sap.sailing.racecommittee.app.domain.coursedesign.TrapezoidCourseLayouts;
import com.sap.sailing.racecommittee.app.domain.coursedesign.WindWardLeeWardCourseLayouts;

/**
 * Wrapper for {@link SharedPreferences} for all hidden and non-hidden preferences and state variables.
 */
public class AppPreferences {
    public interface PollingActiveChangedListener {
        void onPollingActiveChanged(boolean isActive);
    }

    private final static String HIDDEN_PREFERENCE_AUTHOR_NAME = "authorName";

    private final static String HIDDEN_PREFERENCE_AUTHOR_PRIORITY = "authorPriority";

    private final static String HIDDEN_PREFERENCE_BOAT_CLASS = "boatClassPref";
    private final static String HIDDEN_PREFERENCE_COURSE_LAYOUT = "courseLayoutPref";

    private final static String HIDDEN_PREFERENCE_NUMBER_OF_ROUNDS = "numberOfRoundsPref";

    private final static String HIDDEN_PREFERENCE_WIND_BEARING = "windBearingPref";

    private final static String HIDDEN_PREFERENCE_WIND_SPEED = "windSpeedPref";

    private final static String HIDDEN_PREFERENCE_WIND_LAT = "windLatPref";

    private final static String HIDDEN_PREFERENCE_WIND_LNG = "windLngPref";

    private final static String HIDDEN_PREFERENCE_LOGIN_TYPE = "loginType";

    public static AppPreferences on(Context context) {
        return new AppPreferences(context);
    }

    public static AppPreferences on(Context context, String preferenceName) {
        return new AppPreferences(context, preferenceName);
    }
    protected final Context context;

    private OnSharedPreferenceChangeListener pollingActiveChangedListener = new OnSharedPreferenceChangeListener() {
        @Override
        public void onSharedPreferenceChanged(SharedPreferences sharedPreferences, String key) {
            if (key(R.string.preference_polling_active_key).equals(key)) {
                for (PollingActiveChangedListener listener : pollingActiveChangedListeners) {
                    listener.onPollingActiveChanged(isPollingActive());
                }
            }
        }
    };
    private Set<PollingActiveChangedListener> pollingActiveChangedListeners = new HashSet<>();

    protected final SharedPreferences preferences;
    protected AppPreferences(Context context) {
        this.context = context.getApplicationContext();
        this.preferences = PreferenceManager.getDefaultSharedPreferences(context);
    }
    public AppPreferences(Context context, String preferenceName) {
        this.context = context.getApplicationContext();
        this.preferences = context.getSharedPreferences(preferenceName, Context.MODE_PRIVATE);
    }

    public void setAuthor(AbstractLogEventAuthor author) {
        preferences.edit().putString(HIDDEN_PREFERENCE_AUTHOR_NAME, author.getName()).commit();
        preferences.edit().putInt(HIDDEN_PREFERENCE_AUTHOR_PRIORITY, author.getPriority()).commit();
    }

    public AbstractLogEventAuthor getAuthor() {
        String authorName = preferences.getString(HIDDEN_PREFERENCE_AUTHOR_NAME, "<anonymous>");
        int authorPriority = preferences.getInt(HIDDEN_PREFERENCE_AUTHOR_PRIORITY, 0);
        return new LogEventAuthorImpl(authorName, authorPriority);
    }

    public BoatClassType getBoatClass() {
        String boatClass = preferences.getString(HIDDEN_PREFERENCE_BOAT_CLASS, null);
        if (boatClass == null) {
            return null;
        }
        return BoatClassType.valueOf(boatClass);
    }

    public List<String> getByNameCourseDesignerCourseNames() {
        Set<String> values = preferences.getStringSet(key(R.string.preference_course_designer_by_name_course_names_key), new HashSet<String>());
        return new ArrayList<>(values);
    }

    public Context getContext() {
        return context;
    }

    public CourseLayouts getCourseLayout() {
        String courseLayout = preferences.getString(HIDDEN_PREFERENCE_COURSE_LAYOUT, null);
        if (courseLayout == null)
            return null;
        CourseLayouts storedCourseLayout;
        // FIXME this is not nice
        try {
            storedCourseLayout = TrapezoidCourseLayouts.valueOf(courseLayout);
        } catch (IllegalArgumentException iae) {
            storedCourseLayout = WindWardLeeWardCourseLayouts.valueOf(courseLayout);
        }

        return storedCourseLayout;
    }

    public CourseDesignerMode getDefaultCourseDesignerMode() {
        String mode = preferences.getString(key(R.string.preference_course_designer_override_key), "");
        return CourseDesignerMode.valueOf(mode);
    }

    public RacingProcedureType getDefaultRacingProcedureType() {
        String defaultStartProcedureType = preferences.getString(
                key(R.string.preference_racing_procedure_override_key), "");
        return RacingProcedureType.valueOf(defaultStartProcedureType);
    }

    public String getDeviceIdentifier() {
        return getDeviceIdentifier(Secure.getString(context.getContentResolver(), Secure.ANDROID_ID));
    }

    public String getDeviceIdentifier(String defaultValue) {
        String identifier = preferences.getString(key(R.string.preference_identifier_key), "");
        return TextUtils.isEmpty(identifier) ? defaultValue : identifier;
    }

    public boolean getGateStartHasAdditionalGolfDownTime() {
        return preferences.getBoolean(key(R.string.preference_racing_procedure_gatestart_hasadditionalgolfdowntime_key), true);
    }

    public boolean getGateStartHasPathfinder() {
        return preferences.getBoolean(key(R.string.preference_racing_procedure_gatestart_haspathfinder_key), true);
    }

	public LoginType getLoginType() {
		int type = preferences.getInt(HIDDEN_PREFERENCE_LOGIN_TYPE, -1);
		switch( type ){
			case 0:{
				return LoginType.NONE;
			}
			case 1:{
				return LoginType.VIEWER;
			}
			case 2:{
				return LoginType.OFFICER;
			}

			default:{
				return LoginType.NONE;
			}
		}
	}

    public String getMailRecipient() {
        return preferences.getString(key(R.string.preference_mail_key), "");
    }

    public List<String> getManagedCourseAreaNames() {
        Set<String> values = preferences.getStringSet(key(R.string.preference_course_areas_key), new HashSet<String>());
        return new ArrayList<>(values);
    }

    public NumberOfRounds getNumberOfRounds() {
        String numberOfRounds = preferences.getString(HIDDEN_PREFERENCE_NUMBER_OF_ROUNDS, null);
        if (numberOfRounds == null)
            return null;
        return NumberOfRounds.valueOf(numberOfRounds);
    }

    /**
     * Gets polling interval in minutes
     */
    public int getPollingInterval() {
        return preferences.getInt(key(R.string.preference_polling_interval_key), 0);
    }

    public Flags getRacingProcedureClassFlag(RacingProcedureType type) {
        String key = getRacingProcedureClassFlagKey(type);
        return Flags.valueOf(preferences.getString(key, Flags.CLASS.name()));
    }

    private String getRacingProcedureClassFlagKey(RacingProcedureType type) {
        switch (type) {
        case RRS26:
            return key(R.string.preference_racing_procedure_rrs26_classflag_key);
        case GateStart:
            return key(R.string.preference_racing_procedure_gatestart_classflag_key);
        case ESS:
            return key(R.string.preference_racing_procedure_ess_classflag_key);
        case BASIC:
            return key(R.string.preference_racing_procedure_basic_classflag_key);
        case LEAGUE:
            return key(R.string.preference_racing_procedure_league_classflag_key);
        default:
            throw new IllegalArgumentException("Unknown racing procedure type.");
        }
    }

    public boolean getRacingProcedureHasIndividualRecall(RacingProcedureType type) {
        String key = getRacingProcedureHasIndividualRecallKey(type);
        return preferences.getBoolean(key, false);
    }

    private String getRacingProcedureHasIndividualRecallKey(RacingProcedureType type) {
        switch (type) {
        case RRS26:
            return key(R.string.preference_racing_procedure_rrs26_hasxray_key);
        case GateStart:
            return key(R.string.preference_racing_procedure_gatestart_hasxray_key);
        case ESS:
            return key(R.string.preference_racing_procedure_ess_hasxray_key);
        case BASIC:
            return key(R.string.preference_racing_procedure_basic_hasxray_key);
        case LEAGUE:
            return key(R.string.preference_racing_procedure_league_hasxray_key);
        default:
            throw new IllegalArgumentException("Unknown racing procedure type.");
        }
    }

    public Set<Flags> getRRS26StartmodeFlags() {
        Set<String> flagNames = preferences.getStringSet(key(R.string.preference_racing_procedure_rrs26_startmode_flags_key), new HashSet<String>());
        Set<Flags> flags = new HashSet<>();
        for (String flagName : flagNames) {
            flags.add(Flags.valueOf(flagName));
        }
        return flags;
    }

    public String getServerBaseURL() {
        return preferences.getString(key(R.string.preference_server_url_key), null);
    }

    public double getWindBearingFromDirection() {
        long windBearingAsLong = preferences.getLong(HIDDEN_PREFERENCE_WIND_BEARING, 0);
        return Double.longBitsToDouble(windBearingAsLong);
    }

    public double getWindSpeed() {
        long windSpeedAsLong = preferences.getLong(HIDDEN_PREFERENCE_WIND_SPEED, 0);
        return Double.longBitsToDouble(windSpeedAsLong);
    }

    public LatLng getWindPosition(){
    	double lat = Double.longBitsToDouble(preferences.getLong(HIDDEN_PREFERENCE_WIND_LAT, 0));
    	double lng = Double.longBitsToDouble(preferences.getLong(HIDDEN_PREFERENCE_WIND_LNG, 0));
    	return new LatLng(lat,lng);
    }

    public boolean isPollingActive() {
        return preferences.getBoolean(key(R.string.preference_polling_active_key), false);
    }

    public boolean isSendingActive() {
        return preferences.getBoolean(context.getResources().getString(R.string.preference_isSendingActive_key), context.getResources()
            .getBoolean(R.bool.preference_isSendingActive_default));
    }

    protected String key(int keyId) {
        return context.getString(keyId);
    }

    public void registerPollingActiveChangedListener(final PollingActiveChangedListener listener) {
        if (pollingActiveChangedListeners.isEmpty()) {
            preferences.registerOnSharedPreferenceChangeListener(pollingActiveChangedListener);
        }
        pollingActiveChangedListeners.add(listener);
    }

    public void setBoatClass(BoatClassType boatClass) {
        String boatClassString = boatClass.name();
        preferences.edit().putString(HIDDEN_PREFERENCE_BOAT_CLASS, boatClassString).commit();
    }

    public void setByNameCourseDesignerCourseNames(List<String> courseNames) {
        preferences
                .edit()
                .putStringSet(key(R.string.preference_course_designer_by_name_course_names_key), new HashSet<>(courseNames)).commit();
    }

    public void setCourseLayout(CourseLayouts courseLayout) {
        String courseLayoutString = courseLayout.name();
        preferences.edit().putString(HIDDEN_PREFERENCE_COURSE_LAYOUT, courseLayoutString).commit();
    }

    public void setDefaultCourseDesignerMode(CourseDesignerMode mode) {
        preferences.edit().putString(key(R.string.preference_course_designer_override_key), mode.name()).commit();
    }

    public void setDefaultRacingProcedureType(RacingProcedureType type) {
        preferences.edit().putString(key(R.string.preference_racing_procedure_override_key), type.name()).commit();
    }

    public void setGateStartHasAdditionalGolfDownTime(boolean hasAdditionalGolfDownTime) {
        preferences
                .edit()
                .putBoolean(key(R.string.preference_racing_procedure_gatestart_hasadditionalgolfdowntime_key), hasAdditionalGolfDownTime).commit();
    }

    public void setGateStartHasPathfinder(boolean hasPathfinder) {
        preferences.edit()
                .putBoolean(key(R.string.preference_racing_procedure_gatestart_haspathfinder_key), hasPathfinder)
                .commit();
    }

	public void setLoginType(LoginType type) {
        ExLog.i(getContext(), this.getClass().toString(), "setLoginType: "+ type);

        Editor setEdit = preferences.edit();

		switch( type ){
			case NONE:{
				setEdit.putInt(HIDDEN_PREFERENCE_LOGIN_TYPE, 0);
				break;
			}
			case VIEWER:{
				setEdit.putInt(HIDDEN_PREFERENCE_LOGIN_TYPE, 1);
				break;
			}
			case OFFICER:{
				setEdit.putInt(HIDDEN_PREFERENCE_LOGIN_TYPE, 2);
				break;
			}

			default:{
				break;
			}
		}

		setEdit.commit();
	}

    public void setMailRecipient(String mail) {
        preferences.edit().putString(key(R.string.preference_mail_key), mail).commit();
    }

    public void setManagedCourseAreaNames(List<String> courseAreaNames) {
        preferences.edit()
                .putStringSet(key(R.string.preference_course_areas_key), new HashSet<>(courseAreaNames)).commit();
    }

    public void setNumberOfRounds(NumberOfRounds numberOfRounds) {
        String numberOfRoundsString = numberOfRounds.name();
        preferences.edit().putString(HIDDEN_PREFERENCE_NUMBER_OF_ROUNDS, numberOfRoundsString).commit();
    }

    public void setRacingProcedureClassFlag(RacingProcedureType type, Flags flag) {
        String key = getRacingProcedureClassFlagKey(type);
        preferences.edit().putString(key, flag.name()).commit();
    }

    public void setRacingProcedureHasIndividualRecall(RacingProcedureType type, Boolean hasRecall) {
        String key = getRacingProcedureHasIndividualRecallKey(type);
        preferences.edit().putBoolean(key, hasRecall).commit();
    }

    public void setRRS26StartmodeFlags(Set<Flags> flags) {
        Set<String> flagNames = new HashSet<>();
        for (Flags flag : flags) {
            flagNames.add(flag.name());
        }
        preferences.edit().putStringSet(key(R.string.preference_racing_procedure_rrs26_startmode_flags_key), flagNames)
                .commit();
    }

    public void setSendingActive(boolean activate) {
        ExLog.i(getContext(), this.getClass().toString(), "setSendingActive: "+ activate);
        preferences.edit()
                .putBoolean(context.getResources().getString(R.string.preference_isSendingActive_key), activate)
                .commit();
    }

    public void setWindBearingFromDirection(double enteredWindBearing) {
        long windBearingAsLong = Double.doubleToLongBits(enteredWindBearing);
        preferences.edit().putLong(HIDDEN_PREFERENCE_WIND_BEARING, windBearingAsLong).commit();
    }

    public void setWindSpeed(double enteredWindSpeed) {
        long windSpeedAsLong = Double.doubleToLongBits(enteredWindSpeed);
        preferences.edit().putLong(HIDDEN_PREFERENCE_WIND_SPEED, windSpeedAsLong).commit();
    }

    public void setWindPosition(LatLng latLng) {
        long lat = Double.doubleToLongBits(latLng.latitude);
        long lng = Double.doubleToLongBits(latLng.longitude);
        preferences.edit()
        	.putLong(HIDDEN_PREFERENCE_WIND_LAT, lat)
        	.putLong(HIDDEN_PREFERENCE_WIND_LNG, lng)
        .commit();
    }

    public void unregisterPollingActiveChangedListener(PollingActiveChangedListener listener) {
        pollingActiveChangedListeners.remove(listener);
        if (pollingActiveChangedListeners.isEmpty()) {
            preferences.unregisterOnSharedPreferenceChangeListener(pollingActiveChangedListener);
        }
    }

    public boolean isDemoAllowed() {
        return preferences.getBoolean(context.getString(R.string.preference_allow_demo_key),
            context.getResources().getBoolean(R.bool.preference_allow_demo_default));
    }

    public boolean wakelockEnabled() {
        return preferences.getBoolean(context.getString(R.string.preference_wakelock_key), context.getResources()
            .getBoolean(R.bool.preference_wakelock_default));
    }

    public boolean isOfflineMode() {
        return preferences.getBoolean(context.getString(R.string.preference_offline_key), context.getResources()
            .getBoolean(R.bool.preference_offline_default));
    }

    public boolean isDependentRacesAllowed() {
        return preferences.getBoolean(context.getString(R.string.preference_allow_dependent_races_key),
            context.getResources().getBoolean(R.bool.preference_allow_dependent_races_default));
    }

    public int getDependentRacesOffset() {
        return preferences.getInt(context.getString(R.string.preference_dependent_races_offset_key),
            context.getResources().getInteger(R.integer.preference_dependent_races_offset_default));
    }

    public String getTheme() {
        return preferences.getString(context.getString(R.string.preference_theme_key), context.getResources()
            .getString(R.string.preference_theme_default));
<<<<<<< HEAD
=======
    }

    public void setAccessToken(String accessToken) {
        preferences.edit().putString(context.getString(R.string.preference_access_token_key), accessToken).commit();
    }

    public String getAccessToken() {
        return preferences.getString(context.getString(R.string.preference_access_token_key), null);
	}

    public boolean isMagnetic() {
        return preferences.getBoolean(context.getString(R.string.preference_heading_with_declination_subtracted_key),
                context.getResources().getBoolean(R.bool.preference_heading_with_declination_subtracted_default));
>>>>>>> fd589d46
    }
}<|MERGE_RESOLUTION|>--- conflicted
+++ resolved
@@ -11,10 +11,7 @@
 import android.content.SharedPreferences.OnSharedPreferenceChangeListener;
 import android.preference.PreferenceManager;
 import android.provider.Settings.Secure;
-<<<<<<< HEAD
-=======
 import android.text.TextUtils;
->>>>>>> fd589d46
 
 import com.google.android.gms.maps.model.LatLng;
 import com.sap.sailing.android.shared.logging.ExLog;
@@ -451,8 +448,6 @@
     public String getTheme() {
         return preferences.getString(context.getString(R.string.preference_theme_key), context.getResources()
             .getString(R.string.preference_theme_default));
-<<<<<<< HEAD
-=======
     }
 
     public void setAccessToken(String accessToken) {
@@ -466,6 +461,5 @@
     public boolean isMagnetic() {
         return preferences.getBoolean(context.getString(R.string.preference_heading_with_declination_subtracted_key),
                 context.getResources().getBoolean(R.bool.preference_heading_with_declination_subtracted_default));
->>>>>>> fd589d46
     }
 }