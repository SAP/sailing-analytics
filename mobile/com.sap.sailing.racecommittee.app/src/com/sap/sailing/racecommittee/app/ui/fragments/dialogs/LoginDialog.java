--- conflicted
+++ resolved
@@ -1,84 +1,80 @@
-package com.sap.sailing.racecommittee.app.ui.fragments.dialogs;
-
-import android.app.AlertDialog.Builder;
-import android.content.DialogInterface;
-import android.content.DialogInterface.OnClickListener;
-import android.os.Bundle;
-
-import com.sap.sailing.racecommittee.app.R;
-import com.sap.sailing.racecommittee.app.logging.ExLog;
-
-public class LoginDialog extends ActivityAttachedDialogFragment {
-
-    private static final LoginType DefaultLoginType = LoginType.NONE;
-    public enum LoginType {
-        OFFICER, VIEWER, NONE;
-    }
-
-    private CharSequence[] loginTypeDescriptions;
-    private LoginType selectedLoginType;
-
-    @Override
-    public void onCreate(Bundle savedInstanceState) {
-        super.onCreate(savedInstanceState);
-
-        loginTypeDescriptions = new CharSequence[2];
-        loginTypeDescriptions[0] = getString(R.string.login_type_officer);
-        loginTypeDescriptions[1] = getString(R.string.login_type_viewer);
-        selectedLoginType = DefaultLoginType;
-    }
-
-    public LoginType getSelectedLoginType() {
-        return selectedLoginType;
-    }
-
-    @Override
-    protected CharSequence getNegativeButtonLabel() {
-        return getString(R.string.cancel);
-    }
-
-    @Override
-    protected CharSequence getPositiveButtonLabel() {
-        return getString(R.string.login);
-    }
-
-    @Override
-    protected Builder createDialog(Builder builder) {
-        return builder
-<<<<<<< HEAD
-                .setTitle(R.string.title_login_onto_course_area)
-=======
-                .setTitle(getString(R.string.login_onto_course_area))
->>>>>>> 3fd05f51
-                .setIcon(R.drawable.ic_menu_login)
-                .setSingleChoiceItems(loginTypeDescriptions, -1, new OnClickListener() {
-                    public void onClick(DialogInterface dialog, int which) {
-                        switch (which) {
-                        case 0:
-                            selectedLoginType = LoginType.OFFICER;
-                            break;
-                        case 1:
-                            selectedLoginType = LoginType.VIEWER;
-                            break;
-                        default:
-                            selectedLoginType = LoginType.NONE;
-                            break;
-                        }
-                    }
-                });
-    }
-
-    @Override
-    protected void onNegativeButton() {
-        selectedLoginType = DefaultLoginType;
-        ExLog.i(ExLog.LOGIN_BUTTON_NEGATIVE, String.valueOf(selectedLoginType), getActivity());
-        super.onNegativeButton();
-    }
-
-    @Override
-    protected void onPositiveButton() {
-        ExLog.i(ExLog.LOGIN_BUTTON_POSITIVE, String.valueOf(selectedLoginType), getActivity());
-        super.onPositiveButton();
-    }
-
-}
+package com.sap.sailing.racecommittee.app.ui.fragments.dialogs;
+
+import android.app.AlertDialog.Builder;
+import android.content.DialogInterface;
+import android.content.DialogInterface.OnClickListener;
+import android.os.Bundle;
+
+import com.sap.sailing.racecommittee.app.R;
+import com.sap.sailing.racecommittee.app.logging.ExLog;
+
+public class LoginDialog extends ActivityAttachedDialogFragment {
+
+    private static final LoginType DefaultLoginType = LoginType.NONE;
+    public enum LoginType {
+        OFFICER, VIEWER, NONE;
+    }
+
+    private CharSequence[] loginTypeDescriptions;
+    private LoginType selectedLoginType;
+
+    @Override
+    public void onCreate(Bundle savedInstanceState) {
+        super.onCreate(savedInstanceState);
+
+        loginTypeDescriptions = new CharSequence[2];
+        loginTypeDescriptions[0] = getString(R.string.login_type_officer);
+        loginTypeDescriptions[1] = getString(R.string.login_type_viewer);
+        selectedLoginType = DefaultLoginType;
+    }
+
+    public LoginType getSelectedLoginType() {
+        return selectedLoginType;
+    }
+
+    @Override
+    protected CharSequence getNegativeButtonLabel() {
+        return getString(R.string.cancel);
+    }
+
+    @Override
+    protected CharSequence getPositiveButtonLabel() {
+        return getString(R.string.login);
+    }
+
+    @Override
+    protected Builder createDialog(Builder builder) {
+        return builder
+                .setTitle(getString(R.string.login_onto_course_area))
+                .setIcon(R.drawable.ic_menu_login)
+                .setSingleChoiceItems(loginTypeDescriptions, -1, new OnClickListener() {
+                    public void onClick(DialogInterface dialog, int which) {
+                        switch (which) {
+                        case 0:
+                            selectedLoginType = LoginType.OFFICER;
+                            break;
+                        case 1:
+                            selectedLoginType = LoginType.VIEWER;
+                            break;
+                        default:
+                            selectedLoginType = LoginType.NONE;
+                            break;
+                        }
+                    }
+                });
+    }
+
+    @Override
+    protected void onNegativeButton() {
+        selectedLoginType = DefaultLoginType;
+        ExLog.i(ExLog.LOGIN_BUTTON_NEGATIVE, String.valueOf(selectedLoginType), getActivity());
+        super.onNegativeButton();
+    }
+
+    @Override
+    protected void onPositiveButton() {
+        ExLog.i(ExLog.LOGIN_BUTTON_POSITIVE, String.valueOf(selectedLoginType), getActivity());
+        super.onPositiveButton();
+    }
+
+}