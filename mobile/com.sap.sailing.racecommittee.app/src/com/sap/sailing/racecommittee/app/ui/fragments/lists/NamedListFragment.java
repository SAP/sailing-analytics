package com.sap.sailing.racecommittee.app.ui.fragments.lists;

import java.util.ArrayList;
import java.util.Calendar;
import java.util.Collection;
import java.util.Collections;
import java.util.List;
import java.util.Locale;

import android.app.Activity;
import android.app.FragmentManager;
import android.app.LoaderManager.LoaderCallbacks;
import android.os.Bundle;
<<<<<<< HEAD
=======
import android.support.v7.app.AlertDialog;
>>>>>>> fd589d46
import android.text.TextUtils;
import android.view.LayoutInflater;
import android.view.View;
import android.view.ViewGroup;
import android.widget.ListView;

<<<<<<< HEAD
=======
import com.sap.sailing.android.shared.data.http.UnauthorizedException;
>>>>>>> fd589d46
import com.sap.sailing.domain.base.EventBase;
import com.sap.sailing.racecommittee.app.R;
import com.sap.sailing.racecommittee.app.data.OnlineDataManager;
import com.sap.sailing.racecommittee.app.data.ReadonlyDataManager;
import com.sap.sailing.racecommittee.app.data.clients.LoadClient;
import com.sap.sailing.racecommittee.app.data.loaders.DataLoaderResult;
import com.sap.sailing.racecommittee.app.ui.adapters.checked.CheckedItem;
import com.sap.sailing.racecommittee.app.ui.adapters.checked.CheckedItemAdapter;
import com.sap.sailing.racecommittee.app.ui.comparators.NaturalNamedComparator;
import com.sap.sailing.racecommittee.app.ui.fragments.dialogs.DialogListenerHost;
import com.sap.sailing.racecommittee.app.ui.fragments.dialogs.FragmentAttachedDialogFragment;
import com.sap.sailing.racecommittee.app.ui.fragments.dialogs.LoadFailedDialog;
import com.sap.sailing.racecommittee.app.ui.fragments.lists.selection.ItemSelectedListener;
import com.sap.sse.common.Named;

public abstract class NamedListFragment<T extends Named> extends LoggableListFragment implements LoadClient<Collection<T>>, DialogListenerHost {

    protected ArrayList<T> namedList;
    protected List<CheckedItem> checkedItems;
    private ItemSelectedListener<T> listener;
    private CheckedItemAdapter listAdapter;
    private int mSelectedIndex = -1;

    protected abstract ItemSelectedListener<T> attachListener(Activity activity);

    protected abstract LoaderCallbacks<DataLoaderResult<Collection<T>>> createLoaderCallbacks(ReadonlyDataManager manager);

    private void loadItems() {
        setupLoader();
    }

    @Override
    public void onActivityCreated(Bundle savedInstanceState) {
        super.onActivityCreated(savedInstanceState);

        namedList = new ArrayList<>();
        checkedItems = new ArrayList<>();
        listAdapter = new CheckedItemAdapter(getActivity(), checkedItems);
        if (savedInstanceState != null) {
            mSelectedIndex = savedInstanceState.getInt("position", -1);
            if (mSelectedIndex >= 0) {
                listAdapter.setCheckedPosition(mSelectedIndex);
            }
        }
        getListView().setChoiceMode(ListView.CHOICE_MODE_SINGLE);
        setListAdapter(listAdapter);

        showProgressBar(true);
        loadItems();
    }

    @Override
    public void onAttach(Activity activity) {
        super.onAttach(activity);
        this.listener = attachListener(activity);
    }

    @Override
    public View onCreateView(LayoutInflater inflater, ViewGroup container, Bundle savedInstanceState) {
        View view = super.onCreateView(inflater, container, savedInstanceState);
        ViewGroup parent = (ViewGroup) inflater.inflate(R.layout.list_fragment, container, false);
        parent.addView(view, 1);
        return parent;
    }

    @Override
    public void onListItemClick(ListView listView, View view, int position, long id) {
        super.onListItemClick(listView, view, position, id);
        listAdapter.setCheckedPosition(position);

        mSelectedIndex = position;

        // this unchecked cast here seems unavoidable.
        // even SDK example code does it...
        listener.itemSelected(this, namedList.get(position));
    }

    @Override
    public void onLoadFailed(Exception reason) {
        namedList.clear();
        listAdapter.notifyDataSetChanged();

        showProgressBar(false);

        if (reason instanceof UnauthorizedException) {
            AlertDialog.Builder builder = new AlertDialog.Builder(getActivity(), R.style.AppTheme_AlertDialog);
            builder.setTitle(R.string.loading_failure);
            builder.setPositiveButton(android.R.string.ok, null);
            builder.setMessage(getActivity().getString(R.string.user_unauthorized));
            builder.show();
        } else {
            String message = reason.getMessage();
            if (message == null) {
                message = reason.toString();
            }
            showLoadFailedDialog(message);
        }
    }

    @Override
    public void onLoadSucceeded(Collection<T> data, boolean isCached) {
        namedList.clear();
        checkedItems.clear();
        listAdapter.setCheckedPosition(-1);
        //TODO: Quickfix for 2889
        if (data != null) {
            namedList.addAll(data);
            Collections.sort(namedList, new NaturalNamedComparator());
            for (Named named : namedList) {
                CheckedItem item = new CheckedItem();
                item.setText(named.getName());
                item.setSubtext(getEventSubText(named));
                checkedItems.add(item);
            }
            listAdapter.notifyDataSetChanged();
        }

        showProgressBar(false);
    }

    private String getEventSubText(Named named) {
        String subText = null;
        if (named instanceof EventBase) {
            EventBase eventBase = (EventBase) named;
            String dateString;
            if (eventBase.getStartDate() != null && eventBase.getEndDate() != null) {
                Locale locale = getActivity().getResources().getConfiguration().locale;
                Calendar startDate = Calendar.getInstance();
                startDate.setTime(eventBase.getStartDate().asDate());
                Calendar endDate = Calendar.getInstance();
                endDate.setTime(eventBase.getEndDate().asDate());
                String start = String.format("%s %s", startDate.getDisplayName(Calendar.MONTH, Calendar.LONG, locale), startDate.get(Calendar.DATE));
                String end = "";
                if (startDate.get(Calendar.MONTH) != endDate.get(Calendar.MONTH)) {
                    end = endDate.getDisplayName(Calendar.MONTH, Calendar.LONG, locale);
                }
                if (startDate.get(Calendar.MONTH) != endDate.get(Calendar.MONTH) || startDate.get(Calendar.DATE) != endDate.get(Calendar.DATE)) {
                    end += " " + endDate.get(Calendar.DATE);
                }
                dateString = String.format("%s %s %s", start, (!TextUtils.isEmpty(end.trim())) ? "-" : "", end.trim());
                subText = String.format("%s%s %s", eventBase.getVenue().getName().trim(), (!TextUtils.isEmpty(dateString) ? ", " : ""), (!TextUtils
                    .isEmpty(dateString) ? dateString : ""));
            }
        }
        return subText;
    }

    @Override
    public void onSaveInstanceState(Bundle outState) {
        outState.putInt("position", mSelectedIndex);

        super.onSaveInstanceState(outState);
    }

    public void setupLoader() {
        getLoaderManager().initLoader(0, null, createLoaderCallbacks(OnlineDataManager.create(getActivity()))).forceLoad();
    }

    private void showLoadFailedDialog(String message) {
        FragmentManager manager = getFragmentManager();
        FragmentAttachedDialogFragment dialog = LoadFailedDialog.create(message);
        //FIXME this can't be the real solution for the autologin
        dialog.setTargetFragment(this, 0);
        // We cannot use DialogFragment#show here because we need to commit the transaction
        // allowing a state loss, because we are effectively in Loader#onLoadFinished()
        manager.beginTransaction().add(dialog, "failedDialog").commitAllowingStateLoss();
    }

    private void showProgressBar(boolean visible) {
        Activity activity = getActivity();
        if (activity != null) {
            activity.setProgressBarIndeterminateVisibility(visible);
        }
    }
}<|MERGE_RESOLUTION|>--- conflicted
+++ resolved
@@ -1,202 +1,196 @@
-package com.sap.sailing.racecommittee.app.ui.fragments.lists;
-
-import java.util.ArrayList;
-import java.util.Calendar;
-import java.util.Collection;
-import java.util.Collections;
-import java.util.List;
-import java.util.Locale;
-
-import android.app.Activity;
-import android.app.FragmentManager;
-import android.app.LoaderManager.LoaderCallbacks;
-import android.os.Bundle;
-<<<<<<< HEAD
-=======
-import android.support.v7.app.AlertDialog;
->>>>>>> fd589d46
-import android.text.TextUtils;
-import android.view.LayoutInflater;
-import android.view.View;
-import android.view.ViewGroup;
-import android.widget.ListView;
-
-<<<<<<< HEAD
-=======
-import com.sap.sailing.android.shared.data.http.UnauthorizedException;
->>>>>>> fd589d46
-import com.sap.sailing.domain.base.EventBase;
-import com.sap.sailing.racecommittee.app.R;
-import com.sap.sailing.racecommittee.app.data.OnlineDataManager;
-import com.sap.sailing.racecommittee.app.data.ReadonlyDataManager;
-import com.sap.sailing.racecommittee.app.data.clients.LoadClient;
-import com.sap.sailing.racecommittee.app.data.loaders.DataLoaderResult;
-import com.sap.sailing.racecommittee.app.ui.adapters.checked.CheckedItem;
-import com.sap.sailing.racecommittee.app.ui.adapters.checked.CheckedItemAdapter;
-import com.sap.sailing.racecommittee.app.ui.comparators.NaturalNamedComparator;
-import com.sap.sailing.racecommittee.app.ui.fragments.dialogs.DialogListenerHost;
-import com.sap.sailing.racecommittee.app.ui.fragments.dialogs.FragmentAttachedDialogFragment;
-import com.sap.sailing.racecommittee.app.ui.fragments.dialogs.LoadFailedDialog;
-import com.sap.sailing.racecommittee.app.ui.fragments.lists.selection.ItemSelectedListener;
-import com.sap.sse.common.Named;
-
-public abstract class NamedListFragment<T extends Named> extends LoggableListFragment implements LoadClient<Collection<T>>, DialogListenerHost {
-
-    protected ArrayList<T> namedList;
-    protected List<CheckedItem> checkedItems;
-    private ItemSelectedListener<T> listener;
-    private CheckedItemAdapter listAdapter;
-    private int mSelectedIndex = -1;
-
-    protected abstract ItemSelectedListener<T> attachListener(Activity activity);
-
-    protected abstract LoaderCallbacks<DataLoaderResult<Collection<T>>> createLoaderCallbacks(ReadonlyDataManager manager);
-
-    private void loadItems() {
-        setupLoader();
-    }
-
-    @Override
-    public void onActivityCreated(Bundle savedInstanceState) {
-        super.onActivityCreated(savedInstanceState);
-
-        namedList = new ArrayList<>();
-        checkedItems = new ArrayList<>();
-        listAdapter = new CheckedItemAdapter(getActivity(), checkedItems);
-        if (savedInstanceState != null) {
-            mSelectedIndex = savedInstanceState.getInt("position", -1);
-            if (mSelectedIndex >= 0) {
-                listAdapter.setCheckedPosition(mSelectedIndex);
-            }
-        }
-        getListView().setChoiceMode(ListView.CHOICE_MODE_SINGLE);
-        setListAdapter(listAdapter);
-
-        showProgressBar(true);
-        loadItems();
-    }
-
-    @Override
-    public void onAttach(Activity activity) {
-        super.onAttach(activity);
-        this.listener = attachListener(activity);
-    }
-
-    @Override
-    public View onCreateView(LayoutInflater inflater, ViewGroup container, Bundle savedInstanceState) {
-        View view = super.onCreateView(inflater, container, savedInstanceState);
-        ViewGroup parent = (ViewGroup) inflater.inflate(R.layout.list_fragment, container, false);
-        parent.addView(view, 1);
-        return parent;
-    }
-
-    @Override
-    public void onListItemClick(ListView listView, View view, int position, long id) {
-        super.onListItemClick(listView, view, position, id);
-        listAdapter.setCheckedPosition(position);
-
-        mSelectedIndex = position;
-
-        // this unchecked cast here seems unavoidable.
-        // even SDK example code does it...
-        listener.itemSelected(this, namedList.get(position));
-    }
-
-    @Override
-    public void onLoadFailed(Exception reason) {
-        namedList.clear();
-        listAdapter.notifyDataSetChanged();
-
-        showProgressBar(false);
-
-        if (reason instanceof UnauthorizedException) {
-            AlertDialog.Builder builder = new AlertDialog.Builder(getActivity(), R.style.AppTheme_AlertDialog);
-            builder.setTitle(R.string.loading_failure);
-            builder.setPositiveButton(android.R.string.ok, null);
-            builder.setMessage(getActivity().getString(R.string.user_unauthorized));
-            builder.show();
-        } else {
-            String message = reason.getMessage();
-            if (message == null) {
-                message = reason.toString();
-            }
-            showLoadFailedDialog(message);
-        }
-    }
-
-    @Override
-    public void onLoadSucceeded(Collection<T> data, boolean isCached) {
-        namedList.clear();
-        checkedItems.clear();
-        listAdapter.setCheckedPosition(-1);
-        //TODO: Quickfix for 2889
-        if (data != null) {
-            namedList.addAll(data);
-            Collections.sort(namedList, new NaturalNamedComparator());
-            for (Named named : namedList) {
-                CheckedItem item = new CheckedItem();
-                item.setText(named.getName());
-                item.setSubtext(getEventSubText(named));
-                checkedItems.add(item);
-            }
-            listAdapter.notifyDataSetChanged();
-        }
-
-        showProgressBar(false);
-    }
-
-    private String getEventSubText(Named named) {
-        String subText = null;
-        if (named instanceof EventBase) {
-            EventBase eventBase = (EventBase) named;
-            String dateString;
-            if (eventBase.getStartDate() != null && eventBase.getEndDate() != null) {
-                Locale locale = getActivity().getResources().getConfiguration().locale;
-                Calendar startDate = Calendar.getInstance();
-                startDate.setTime(eventBase.getStartDate().asDate());
-                Calendar endDate = Calendar.getInstance();
-                endDate.setTime(eventBase.getEndDate().asDate());
-                String start = String.format("%s %s", startDate.getDisplayName(Calendar.MONTH, Calendar.LONG, locale), startDate.get(Calendar.DATE));
-                String end = "";
-                if (startDate.get(Calendar.MONTH) != endDate.get(Calendar.MONTH)) {
-                    end = endDate.getDisplayName(Calendar.MONTH, Calendar.LONG, locale);
-                }
-                if (startDate.get(Calendar.MONTH) != endDate.get(Calendar.MONTH) || startDate.get(Calendar.DATE) != endDate.get(Calendar.DATE)) {
-                    end += " " + endDate.get(Calendar.DATE);
-                }
-                dateString = String.format("%s %s %s", start, (!TextUtils.isEmpty(end.trim())) ? "-" : "", end.trim());
-                subText = String.format("%s%s %s", eventBase.getVenue().getName().trim(), (!TextUtils.isEmpty(dateString) ? ", " : ""), (!TextUtils
-                    .isEmpty(dateString) ? dateString : ""));
-            }
-        }
-        return subText;
-    }
-
-    @Override
-    public void onSaveInstanceState(Bundle outState) {
-        outState.putInt("position", mSelectedIndex);
-
-        super.onSaveInstanceState(outState);
-    }
-
-    public void setupLoader() {
-        getLoaderManager().initLoader(0, null, createLoaderCallbacks(OnlineDataManager.create(getActivity()))).forceLoad();
-    }
-
-    private void showLoadFailedDialog(String message) {
-        FragmentManager manager = getFragmentManager();
-        FragmentAttachedDialogFragment dialog = LoadFailedDialog.create(message);
-        //FIXME this can't be the real solution for the autologin
-        dialog.setTargetFragment(this, 0);
-        // We cannot use DialogFragment#show here because we need to commit the transaction
-        // allowing a state loss, because we are effectively in Loader#onLoadFinished()
-        manager.beginTransaction().add(dialog, "failedDialog").commitAllowingStateLoss();
-    }
-
-    private void showProgressBar(boolean visible) {
-        Activity activity = getActivity();
-        if (activity != null) {
-            activity.setProgressBarIndeterminateVisibility(visible);
-        }
-    }
+package com.sap.sailing.racecommittee.app.ui.fragments.lists;
+
+import java.util.ArrayList;
+import java.util.Calendar;
+import java.util.Collection;
+import java.util.Collections;
+import java.util.List;
+import java.util.Locale;
+
+import android.app.Activity;
+import android.app.FragmentManager;
+import android.app.LoaderManager.LoaderCallbacks;
+import android.os.Bundle;
+import android.support.v7.app.AlertDialog;
+import android.text.TextUtils;
+import android.view.LayoutInflater;
+import android.view.View;
+import android.view.ViewGroup;
+import android.widget.ListView;
+
+import com.sap.sailing.android.shared.data.http.UnauthorizedException;
+import com.sap.sailing.domain.base.EventBase;
+import com.sap.sailing.racecommittee.app.R;
+import com.sap.sailing.racecommittee.app.data.OnlineDataManager;
+import com.sap.sailing.racecommittee.app.data.ReadonlyDataManager;
+import com.sap.sailing.racecommittee.app.data.clients.LoadClient;
+import com.sap.sailing.racecommittee.app.data.loaders.DataLoaderResult;
+import com.sap.sailing.racecommittee.app.ui.adapters.checked.CheckedItem;
+import com.sap.sailing.racecommittee.app.ui.adapters.checked.CheckedItemAdapter;
+import com.sap.sailing.racecommittee.app.ui.comparators.NaturalNamedComparator;
+import com.sap.sailing.racecommittee.app.ui.fragments.dialogs.DialogListenerHost;
+import com.sap.sailing.racecommittee.app.ui.fragments.dialogs.FragmentAttachedDialogFragment;
+import com.sap.sailing.racecommittee.app.ui.fragments.dialogs.LoadFailedDialog;
+import com.sap.sailing.racecommittee.app.ui.fragments.lists.selection.ItemSelectedListener;
+import com.sap.sse.common.Named;
+
+public abstract class NamedListFragment<T extends Named> extends LoggableListFragment implements LoadClient<Collection<T>>, DialogListenerHost {
+
+    protected ArrayList<T> namedList;
+    protected List<CheckedItem> checkedItems;
+    private ItemSelectedListener<T> listener;
+    private CheckedItemAdapter listAdapter;
+    private int mSelectedIndex = -1;
+
+    protected abstract ItemSelectedListener<T> attachListener(Activity activity);
+
+    protected abstract LoaderCallbacks<DataLoaderResult<Collection<T>>> createLoaderCallbacks(ReadonlyDataManager manager);
+
+    private void loadItems() {
+        setupLoader();
+    }
+
+    @Override
+    public void onActivityCreated(Bundle savedInstanceState) {
+        super.onActivityCreated(savedInstanceState);
+
+        namedList = new ArrayList<>();
+        checkedItems = new ArrayList<>();
+        listAdapter = new CheckedItemAdapter(getActivity(), checkedItems);
+        if (savedInstanceState != null) {
+            mSelectedIndex = savedInstanceState.getInt("position", -1);
+            if (mSelectedIndex >= 0) {
+                listAdapter.setCheckedPosition(mSelectedIndex);
+            }
+        }
+        getListView().setChoiceMode(ListView.CHOICE_MODE_SINGLE);
+        setListAdapter(listAdapter);
+
+        showProgressBar(true);
+        loadItems();
+    }
+
+    @Override
+    public void onAttach(Activity activity) {
+        super.onAttach(activity);
+        this.listener = attachListener(activity);
+    }
+
+    @Override
+    public View onCreateView(LayoutInflater inflater, ViewGroup container, Bundle savedInstanceState) {
+        View view = super.onCreateView(inflater, container, savedInstanceState);
+        ViewGroup parent = (ViewGroup) inflater.inflate(R.layout.list_fragment, container, false);
+        parent.addView(view, 1);
+        return parent;
+    }
+
+    @Override
+    public void onListItemClick(ListView listView, View view, int position, long id) {
+        super.onListItemClick(listView, view, position, id);
+        listAdapter.setCheckedPosition(position);
+
+        mSelectedIndex = position;
+
+        // this unchecked cast here seems unavoidable.
+        // even SDK example code does it...
+        listener.itemSelected(this, namedList.get(position));
+    }
+
+    @Override
+    public void onLoadFailed(Exception reason) {
+        namedList.clear();
+        listAdapter.notifyDataSetChanged();
+
+        showProgressBar(false);
+
+        if (reason instanceof UnauthorizedException) {
+            AlertDialog.Builder builder = new AlertDialog.Builder(getActivity(), R.style.AppTheme_AlertDialog);
+            builder.setTitle(R.string.loading_failure);
+            builder.setPositiveButton(android.R.string.ok, null);
+            builder.setMessage(getActivity().getString(R.string.user_unauthorized));
+            builder.show();
+        } else {
+            String message = reason.getMessage();
+            if (message == null) {
+                message = reason.toString();
+            }
+            showLoadFailedDialog(message);
+        }
+    }
+
+    @Override
+    public void onLoadSucceeded(Collection<T> data, boolean isCached) {
+        namedList.clear();
+        checkedItems.clear();
+        listAdapter.setCheckedPosition(-1);
+        //TODO: Quickfix for 2889
+        if (data != null) {
+            namedList.addAll(data);
+            Collections.sort(namedList, new NaturalNamedComparator());
+            for (Named named : namedList) {
+                CheckedItem item = new CheckedItem();
+                item.setText(named.getName());
+                item.setSubtext(getEventSubText(named));
+                checkedItems.add(item);
+            }
+            listAdapter.notifyDataSetChanged();
+        }
+
+        showProgressBar(false);
+    }
+
+    private String getEventSubText(Named named) {
+        String subText = null;
+        if (named instanceof EventBase) {
+            EventBase eventBase = (EventBase) named;
+            String dateString;
+            if (eventBase.getStartDate() != null && eventBase.getEndDate() != null) {
+                Locale locale = getActivity().getResources().getConfiguration().locale;
+                Calendar startDate = Calendar.getInstance();
+                startDate.setTime(eventBase.getStartDate().asDate());
+                Calendar endDate = Calendar.getInstance();
+                endDate.setTime(eventBase.getEndDate().asDate());
+                String start = String.format("%s %s", startDate.getDisplayName(Calendar.MONTH, Calendar.LONG, locale), startDate.get(Calendar.DATE));
+                String end = "";
+                if (startDate.get(Calendar.MONTH) != endDate.get(Calendar.MONTH)) {
+                    end = endDate.getDisplayName(Calendar.MONTH, Calendar.LONG, locale);
+                }
+                if (startDate.get(Calendar.MONTH) != endDate.get(Calendar.MONTH) || startDate.get(Calendar.DATE) != endDate.get(Calendar.DATE)) {
+                    end += " " + endDate.get(Calendar.DATE);
+                }
+                dateString = String.format("%s %s %s", start, (!TextUtils.isEmpty(end.trim())) ? "-" : "", end.trim());
+                subText = String.format("%s%s %s", eventBase.getVenue().getName().trim(), (!TextUtils.isEmpty(dateString) ? ", " : ""), (!TextUtils
+                    .isEmpty(dateString) ? dateString : ""));
+            }
+        }
+        return subText;
+    }
+
+    @Override
+    public void onSaveInstanceState(Bundle outState) {
+        outState.putInt("position", mSelectedIndex);
+
+        super.onSaveInstanceState(outState);
+    }
+
+    public void setupLoader() {
+        getLoaderManager().initLoader(0, null, createLoaderCallbacks(OnlineDataManager.create(getActivity()))).forceLoad();
+    }
+
+    private void showLoadFailedDialog(String message) {
+        FragmentManager manager = getFragmentManager();
+        FragmentAttachedDialogFragment dialog = LoadFailedDialog.create(message);
+        //FIXME this can't be the real solution for the autologin
+        dialog.setTargetFragment(this, 0);
+        // We cannot use DialogFragment#show here because we need to commit the transaction
+        // allowing a state loss, because we are effectively in Loader#onLoadFinished()
+        manager.beginTransaction().add(dialog, "failedDialog").commitAllowingStateLoss();
+    }
+
+    private void showProgressBar(boolean visible) {
+        Activity activity = getActivity();
+        if (activity != null) {
+            activity.setProgressBarIndeterminateVisibility(visible);
+        }
+    }
 }