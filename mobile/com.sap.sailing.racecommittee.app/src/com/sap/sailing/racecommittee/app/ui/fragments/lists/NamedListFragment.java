--- conflicted
+++ resolved
@@ -1,200 +1,191 @@
-package com.sap.sailing.racecommittee.app.ui.fragments.lists;
-
-import java.util.ArrayList;
-import java.util.Collection;
-import java.util.Collections;
-
-import android.app.Activity;
-import android.app.FragmentManager;
-import android.app.LoaderManager.LoaderCallbacks;
-import android.content.Context;
-import android.graphics.Typeface;
-import android.os.Bundle;
-import android.view.LayoutInflater;
-import android.view.View;
-import android.view.ViewGroup;
-import android.widget.ImageView;
-import android.widget.ListView;
-import android.widget.TextView;
-
-import com.sap.sailing.racecommittee.app.R;
-import com.sap.sailing.racecommittee.app.data.OnlineDataManager;
-import com.sap.sailing.racecommittee.app.data.ReadonlyDataManager;
-import com.sap.sailing.racecommittee.app.data.clients.LoadClient;
-import com.sap.sailing.racecommittee.app.data.loaders.DataLoaderResult;
-import com.sap.sailing.racecommittee.app.ui.adapters.NamedArrayAdapter;
-import com.sap.sailing.racecommittee.app.ui.comparators.NaturalNamedComparator;
-import com.sap.sailing.racecommittee.app.ui.fragments.dialogs.FragmentAttachedDialogFragment;
-import com.sap.sailing.racecommittee.app.ui.fragments.dialogs.LoadFailedDialog;
-import com.sap.sailing.racecommittee.app.ui.fragments.lists.selection.ItemSelectedListener;
-import com.sap.sailing.racecommittee.app.utils.ColorHelper;
-import com.sap.sse.common.Named;
-
-public abstract class NamedListFragment<T extends Named> extends LoggableListFragment implements
-        LoadClient<Collection<T>> {
-
-    // private static String TAG = NamedListFragment.class.getName();
-
-    private ItemSelectedListener<T> listener;
-    private NamedArrayAdapter<T> listAdapter;
-
-    private View lastSelected;
-    private int mSelectedIndex = -1;
-
-    protected ArrayList<T> namedList;
-
-    protected abstract ItemSelectedListener<T> attachListener(Activity activity);
-
-    protected NamedArrayAdapter<T> createAdapter(Context context, ArrayList<T> items) {
-        return new NamedArrayAdapter<>(context, items);
-    }
-
-    protected abstract LoaderCallbacks<DataLoaderResult<Collection<T>>> createLoaderCallbacks(
-            ReadonlyDataManager manager);
-
-    private void loadItems() {
-        setListShown(false);
-        setupLoader();
-    }
-
-    @Override
-    public void onActivityCreated(Bundle savedInstanceState) {
-        super.onActivityCreated(savedInstanceState);
-
-        namedList = new ArrayList<>();
-        listAdapter = createAdapter(getActivity(), namedList);
-        if (savedInstanceState != null) {
-            mSelectedIndex = savedInstanceState.getInt("position", -1);
-            if (mSelectedIndex >= 0) {
-                listAdapter.setSelected(mSelectedIndex);
-
-            }
-        }
-        this.getListView().setChoiceMode(ListView.CHOICE_MODE_SINGLE);
-        this.setListAdapter(listAdapter);
-        getListView().setDivider(null);
-
-        showProgressBar(true);
-        loadItems();
-    }
-
-    @Override
-    public void onAttach(Activity activity) {
-        super.onAttach(activity);
-        this.listener = attachListener(activity);
-    }
-
-    @Override
-    public View onCreateView(LayoutInflater inflater, ViewGroup container, Bundle savedInstanceState) {
-        View view = super.onCreateView(inflater, container, savedInstanceState);
-        ViewGroup parent = (ViewGroup) inflater.inflate(R.layout.list_fragment, container, false);
-        parent.addView(view, 1);
-        return parent;
-    }
-
-    @Override
-    public void onListItemClick(ListView listView, View view, int position, long id) {
-        super.onListItemClick(listView, view, position, id);
-        listAdapter.setSelected(position);
-        setStyleClicked(view);
-
-        mSelectedIndex = position;
-
-        // this unchecked cast here seems unavoidable.
-        // even SDK example code does it...
-        @SuppressWarnings("unchecked")
-        T item = (T) listView.getItemAtPosition(position);
-        listener.itemSelected(this, item);
-    }
-
-    @Override
-    public void onLoadFailed(Exception reason) {
-        setListShown(true);
-        namedList.clear();
-        listAdapter.notifyDataSetChanged();
-
-        showProgressBar(false);
-
-        String message = reason.getMessage();
-        if (message == null) {
-            message = reason.toString();
-        }
-        showLoadFailedDialog(message);
-    }
-
-    @Override
-    public void onLoadSucceded(Collection<T> data, boolean isCached) {
-        setListShown(true);
-        namedList.clear();
-        namedList.addAll(data);
-        Collections.sort(namedList, new NaturalNamedComparator());
-        listAdapter.notifyDataSetChanged();
-
-        showProgressBar(false);
-    }
-
-    @Override
-    public void onSaveInstanceState(Bundle outState) {
-        outState.putInt("position", mSelectedIndex);
-        super.onSaveInstanceState(outState);
-    }
-
-    private void setStyleClicked(View view) {
-        TextView textView;
-        ImageView imageView;
-
-        // reset last styles:
-        if (lastSelected != null) {
-            textView = (TextView) lastSelected.findViewById(R.id.list_item_subtitle);
-            if (textView != null) {
-<<<<<<< HEAD
-                textView.setTextColor(getResources().getColor(R.color.sap_light_gray));
-=======
-                textView.setTextColor(ColorHelper.getThemedColor(getActivity(), R.attr.sap_light_gray));
->>>>>>> 147b94ff
-            }
-
-            imageView = (ImageView) lastSelected.findViewById(R.id.checked);
-            if (imageView != null) {
-                imageView.setVisibility(View.INVISIBLE);
-            }
-        }
-
-        // set new styles
-        textView = (TextView) view.findViewById(R.id.list_item_subtitle);
-        if (textView != null) {
-<<<<<<< HEAD
-            textView.setTextColor(getResources().getColor(R.color.white));
-=======
-            textView.setTextColor(ColorHelper.getThemedColor(getActivity(), R.attr.white));
->>>>>>> 147b94ff
-        }
-        imageView = (ImageView) view.findViewById(R.id.checked);
-        if (imageView != null) {
-            imageView.setVisibility(View.VISIBLE);
-        }
-
-        lastSelected = view;
-    }
-
-    public void setupLoader() {
-        getLoaderManager().restartLoader(0, null, createLoaderCallbacks(OnlineDataManager.create(getActivity())));
-    }
-
-    private void showLoadFailedDialog(String message) {
-        FragmentManager manager = getFragmentManager();
-        FragmentAttachedDialogFragment dialog = LoadFailedDialog.create(message);
-        //FIXME this can't be the real solution for the autologin
-        dialog.setTargetFragment(null, -1);
-        // We cannot use DialogFragment#show here because we need to commit the transaction
-        // allowing a state loss, because we are effectively in Loader#onLoadFinished()
-        manager.beginTransaction().add(dialog, "failedDialog").commitAllowingStateLoss();
-    }
-
-    private void showProgressBar(boolean visible) {
-        Activity activity = getActivity();
-        if (activity != null) {
-            activity.setProgressBarIndeterminateVisibility(visible);
-        }
-    }
+package com.sap.sailing.racecommittee.app.ui.fragments.lists;
+
+import java.util.ArrayList;
+import java.util.Collection;
+import java.util.Collections;
+
+import android.app.Activity;
+import android.app.FragmentManager;
+import android.app.LoaderManager.LoaderCallbacks;
+import android.content.Context;
+import android.os.Bundle;
+import android.view.LayoutInflater;
+import android.view.View;
+import android.view.ViewGroup;
+import android.widget.ImageView;
+import android.widget.ListView;
+import android.widget.TextView;
+
+import com.sap.sailing.racecommittee.app.R;
+import com.sap.sailing.racecommittee.app.data.OnlineDataManager;
+import com.sap.sailing.racecommittee.app.data.ReadonlyDataManager;
+import com.sap.sailing.racecommittee.app.data.clients.LoadClient;
+import com.sap.sailing.racecommittee.app.data.loaders.DataLoaderResult;
+import com.sap.sailing.racecommittee.app.ui.adapters.NamedArrayAdapter;
+import com.sap.sailing.racecommittee.app.ui.comparators.NaturalNamedComparator;
+import com.sap.sailing.racecommittee.app.ui.fragments.dialogs.FragmentAttachedDialogFragment;
+import com.sap.sailing.racecommittee.app.ui.fragments.dialogs.LoadFailedDialog;
+import com.sap.sailing.racecommittee.app.ui.fragments.lists.selection.ItemSelectedListener;
+import com.sap.sailing.racecommittee.app.utils.ColorHelper;
+import com.sap.sse.common.Named;
+
+public abstract class NamedListFragment<T extends Named> extends LoggableListFragment implements
+        LoadClient<Collection<T>> {
+
+    // private static String TAG = NamedListFragment.class.getName();
+
+    private ItemSelectedListener<T> listener;
+    private NamedArrayAdapter<T> listAdapter;
+
+    private View lastSelected;
+    private int mSelectedIndex = -1;
+
+    protected ArrayList<T> namedList;
+
+    protected abstract ItemSelectedListener<T> attachListener(Activity activity);
+
+    protected NamedArrayAdapter<T> createAdapter(Context context, ArrayList<T> items) {
+        return new NamedArrayAdapter<>(context, items);
+    }
+
+    protected abstract LoaderCallbacks<DataLoaderResult<Collection<T>>> createLoaderCallbacks(
+            ReadonlyDataManager manager);
+
+    private void loadItems() {
+        setListShown(false);
+        setupLoader();
+    }
+
+    @Override
+    public void onActivityCreated(Bundle savedInstanceState) {
+        super.onActivityCreated(savedInstanceState);
+
+        namedList = new ArrayList<>();
+        listAdapter = createAdapter(getActivity(), namedList);
+        if (savedInstanceState != null) {
+            mSelectedIndex = savedInstanceState.getInt("position", -1);
+            if (mSelectedIndex >= 0) {
+                listAdapter.setSelected(mSelectedIndex);
+
+            }
+        }
+        this.getListView().setChoiceMode(ListView.CHOICE_MODE_SINGLE);
+        this.setListAdapter(listAdapter);
+        getListView().setDivider(null);
+
+        showProgressBar(true);
+        loadItems();
+    }
+
+    @Override
+    public void onAttach(Activity activity) {
+        super.onAttach(activity);
+        this.listener = attachListener(activity);
+    }
+
+    @Override
+    public View onCreateView(LayoutInflater inflater, ViewGroup container, Bundle savedInstanceState) {
+        View view = super.onCreateView(inflater, container, savedInstanceState);
+        ViewGroup parent = (ViewGroup) inflater.inflate(R.layout.list_fragment, container, false);
+        parent.addView(view, 1);
+        return parent;
+    }
+
+    @Override
+    public void onListItemClick(ListView listView, View view, int position, long id) {
+        super.onListItemClick(listView, view, position, id);
+        listAdapter.setSelected(position);
+        setStyleClicked(view);
+
+        mSelectedIndex = position;
+
+        // this unchecked cast here seems unavoidable.
+        // even SDK example code does it...
+        @SuppressWarnings("unchecked")
+        T item = (T) listView.getItemAtPosition(position);
+        listener.itemSelected(this, item);
+    }
+
+    @Override
+    public void onLoadFailed(Exception reason) {
+        setListShown(true);
+        namedList.clear();
+        listAdapter.notifyDataSetChanged();
+
+        showProgressBar(false);
+
+        String message = reason.getMessage();
+        if (message == null) {
+            message = reason.toString();
+        }
+        showLoadFailedDialog(message);
+    }
+
+    @Override
+    public void onLoadSucceded(Collection<T> data, boolean isCached) {
+        setListShown(true);
+        namedList.clear();
+        namedList.addAll(data);
+        Collections.sort(namedList, new NaturalNamedComparator());
+        listAdapter.notifyDataSetChanged();
+
+        showProgressBar(false);
+    }
+
+    @Override
+    public void onSaveInstanceState(Bundle outState) {
+        outState.putInt("position", mSelectedIndex);
+        super.onSaveInstanceState(outState);
+    }
+
+    private void setStyleClicked(View view) {
+        TextView textView;
+        ImageView imageView;
+
+        // reset last styles:
+        if (lastSelected != null) {
+            textView = (TextView) lastSelected.findViewById(R.id.list_item_subtitle);
+            if (textView != null) {
+                textView.setTextColor(ColorHelper.getThemedColor(getActivity(), R.attr.sap_light_gray));
+            }
+
+            imageView = (ImageView) lastSelected.findViewById(R.id.checked);
+            if (imageView != null) {
+                imageView.setVisibility(View.INVISIBLE);
+            }
+        }
+
+        // set new styles
+        textView = (TextView) view.findViewById(R.id.list_item_subtitle);
+        if (textView != null) {
+            textView.setTextColor(ColorHelper.getThemedColor(getActivity(), R.attr.white));
+        }
+        imageView = (ImageView) view.findViewById(R.id.checked);
+        if (imageView != null) {
+            imageView.setVisibility(View.VISIBLE);
+        }
+
+        lastSelected = view;
+    }
+
+    public void setupLoader() {
+        getLoaderManager().restartLoader(0, null, createLoaderCallbacks(OnlineDataManager.create(getActivity())));
+    }
+
+    private void showLoadFailedDialog(String message) {
+        FragmentManager manager = getFragmentManager();
+        FragmentAttachedDialogFragment dialog = LoadFailedDialog.create(message);
+        //FIXME this can't be the real solution for the autologin
+        dialog.setTargetFragment(null, -1);
+        // We cannot use DialogFragment#show here because we need to commit the transaction
+        // allowing a state loss, because we are effectively in Loader#onLoadFinished()
+        manager.beginTransaction().add(dialog, "failedDialog").commitAllowingStateLoss();
+    }
+
+    private void showProgressBar(boolean visible) {
+        Activity activity = getActivity();
+        if (activity != null) {
+            activity.setProgressBarIndeterminateVisibility(visible);
+        }
+    }
 }