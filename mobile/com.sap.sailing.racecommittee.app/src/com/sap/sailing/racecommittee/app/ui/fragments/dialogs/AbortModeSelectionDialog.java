package com.sap.sailing.racecommittee.app.ui.fragments.dialogs;

import android.os.Bundle;
import android.view.LayoutInflater;
import android.view.View;
import android.view.View.OnClickListener;
import android.view.ViewGroup;
import android.widget.ImageButton;

import com.sap.sailing.android.shared.logging.ExLog;
<<<<<<< HEAD
import com.sap.sailing.domain.abstractlog.race.state.RaceState;
import com.sap.sailing.domain.common.TimePoint;
import com.sap.sailing.domain.common.impl.MillisecondsTimePoint;
=======
>>>>>>> cce08c65
import com.sap.sailing.domain.common.racelog.Flags;
import com.sap.sailing.racecommittee.app.AppConstants;
import com.sap.sailing.racecommittee.app.R;
import com.sap.sailing.racecommittee.app.logging.LogEvent;
import com.sap.sse.common.TimePoint;
import com.sap.sse.common.impl.MillisecondsTimePoint;

public class AbortModeSelectionDialog extends RaceDialogFragment {
    Flags abortFlag;

    ImageButton abortFlagOnly;
    ImageButton abortFlagOverHotel;
    ImageButton abortFlagOverAlpha;

    @Override
    public View onCreateView(LayoutInflater inflater, ViewGroup container, Bundle savedInstanceState) {
        // Inflate the layout for this fragment
        View view = inflater.inflate(R.layout.race_choose_abort_mode_view, container);

        return view;
    }

    private void initializeAPDialog() {
        getDialog().setTitle(getText(R.string.flag_ap));
        abortFlagOnly.setImageResource(R.drawable.ap_flag);
        abortFlagOverHotel.setImageResource(R.drawable.ap_over_hotel);
        abortFlagOverAlpha.setImageResource(R.drawable.ap_over_alpha);

    }

    private void initializeNovemberDialog() {
        getDialog().setTitle(getText(R.string.flag_november));
    }

    @Override
    public void onActivityCreated(Bundle savedInstanceState) {
        super.onActivityCreated(savedInstanceState);

        Flags anAbortFlag = Flags.valueOf(getArguments().getString(AppConstants.FLAG_KEY));

        if (!(anAbortFlag == Flags.AP || anAbortFlag == Flags.NOVEMBER)) {
            throw new IllegalArgumentException(
                    "An abort dialog can only be instantiated with flags NOVEMBER or AP, but was " + anAbortFlag);
        }
        abortFlag = anAbortFlag;

        abortFlagOnly = (ImageButton) getView().findViewById(R.id.abortFlagOnly);
        abortFlagOverHotel = (ImageButton) getView().findViewById(R.id.abortFlagOverHotel);
        abortFlagOverAlpha = (ImageButton) getView().findViewById(R.id.abortFlagOverAlpha);

        abortFlagOverAlpha.setOnClickListener(new OnClickListener() {

            public void onClick(View arg0) {
                ExLog.i(getActivity(), LogEvent.RACE_CHOOSE_ABORT_ALPHA, getRace().getId().toString());
                signalAbort(Flags.ALPHA);
            }

        });

        abortFlagOverHotel.setOnClickListener(new OnClickListener() {

            public void onClick(View arg0) {
                ExLog.i(getActivity(), LogEvent.RACE_CHOOSE_ABORT_HOTEL, getRace().getId().toString());
                signalAbort(Flags.HOTEL);
            }

        });

        abortFlagOnly.setOnClickListener(new OnClickListener() {

            public void onClick(View arg0) {
                ExLog.i(getActivity(), LogEvent.RACE_CHOOSE_ABORT_NONE, getRace().getId().toString());
                signalAbort(Flags.NONE);
            }

        });

        if (this.abortFlag == Flags.NOVEMBER) {
            initializeNovemberDialog();
        } else {
            initializeAPDialog();
        }

    }

    private void signalAbort(Flags additionalFlag) {
        TimePoint now = MillisecondsTimePoint.now();
        RaceState state = getRaceState();
        if (this.abortFlag.equals(Flags.AP)) {
            state.setAborted(now, /* postponed */ true, additionalFlag);
            
        } else if (this.abortFlag.equals(Flags.NOVEMBER)) {
            state.setAborted(now, /* postponed */ false, additionalFlag);
        }
        state.setAdvancePass(now);
        this.dismiss();
    }

    @Override
    public void notifyTick() {
        
    }
}
<|MERGE_RESOLUTION|>--- conflicted
+++ resolved
@@ -1,119 +1,114 @@
-package com.sap.sailing.racecommittee.app.ui.fragments.dialogs;
-
-import android.os.Bundle;
-import android.view.LayoutInflater;
-import android.view.View;
-import android.view.View.OnClickListener;
-import android.view.ViewGroup;
-import android.widget.ImageButton;
-
-import com.sap.sailing.android.shared.logging.ExLog;
-<<<<<<< HEAD
-import com.sap.sailing.domain.abstractlog.race.state.RaceState;
-import com.sap.sailing.domain.common.TimePoint;
-import com.sap.sailing.domain.common.impl.MillisecondsTimePoint;
-=======
->>>>>>> cce08c65
-import com.sap.sailing.domain.common.racelog.Flags;
-import com.sap.sailing.racecommittee.app.AppConstants;
-import com.sap.sailing.racecommittee.app.R;
-import com.sap.sailing.racecommittee.app.logging.LogEvent;
-import com.sap.sse.common.TimePoint;
-import com.sap.sse.common.impl.MillisecondsTimePoint;
-
-public class AbortModeSelectionDialog extends RaceDialogFragment {
-    Flags abortFlag;
-
-    ImageButton abortFlagOnly;
-    ImageButton abortFlagOverHotel;
-    ImageButton abortFlagOverAlpha;
-
-    @Override
-    public View onCreateView(LayoutInflater inflater, ViewGroup container, Bundle savedInstanceState) {
-        // Inflate the layout for this fragment
-        View view = inflater.inflate(R.layout.race_choose_abort_mode_view, container);
-
-        return view;
-    }
-
-    private void initializeAPDialog() {
-        getDialog().setTitle(getText(R.string.flag_ap));
-        abortFlagOnly.setImageResource(R.drawable.ap_flag);
-        abortFlagOverHotel.setImageResource(R.drawable.ap_over_hotel);
-        abortFlagOverAlpha.setImageResource(R.drawable.ap_over_alpha);
-
-    }
-
-    private void initializeNovemberDialog() {
-        getDialog().setTitle(getText(R.string.flag_november));
-    }
-
-    @Override
-    public void onActivityCreated(Bundle savedInstanceState) {
-        super.onActivityCreated(savedInstanceState);
-
-        Flags anAbortFlag = Flags.valueOf(getArguments().getString(AppConstants.FLAG_KEY));
-
-        if (!(anAbortFlag == Flags.AP || anAbortFlag == Flags.NOVEMBER)) {
-            throw new IllegalArgumentException(
-                    "An abort dialog can only be instantiated with flags NOVEMBER or AP, but was " + anAbortFlag);
-        }
-        abortFlag = anAbortFlag;
-
-        abortFlagOnly = (ImageButton) getView().findViewById(R.id.abortFlagOnly);
-        abortFlagOverHotel = (ImageButton) getView().findViewById(R.id.abortFlagOverHotel);
-        abortFlagOverAlpha = (ImageButton) getView().findViewById(R.id.abortFlagOverAlpha);
-
-        abortFlagOverAlpha.setOnClickListener(new OnClickListener() {
-
-            public void onClick(View arg0) {
-                ExLog.i(getActivity(), LogEvent.RACE_CHOOSE_ABORT_ALPHA, getRace().getId().toString());
-                signalAbort(Flags.ALPHA);
-            }
-
-        });
-
-        abortFlagOverHotel.setOnClickListener(new OnClickListener() {
-
-            public void onClick(View arg0) {
-                ExLog.i(getActivity(), LogEvent.RACE_CHOOSE_ABORT_HOTEL, getRace().getId().toString());
-                signalAbort(Flags.HOTEL);
-            }
-
-        });
-
-        abortFlagOnly.setOnClickListener(new OnClickListener() {
-
-            public void onClick(View arg0) {
-                ExLog.i(getActivity(), LogEvent.RACE_CHOOSE_ABORT_NONE, getRace().getId().toString());
-                signalAbort(Flags.NONE);
-            }
-
-        });
-
-        if (this.abortFlag == Flags.NOVEMBER) {
-            initializeNovemberDialog();
-        } else {
-            initializeAPDialog();
-        }
-
-    }
-
-    private void signalAbort(Flags additionalFlag) {
-        TimePoint now = MillisecondsTimePoint.now();
-        RaceState state = getRaceState();
-        if (this.abortFlag.equals(Flags.AP)) {
-            state.setAborted(now, /* postponed */ true, additionalFlag);
-            
-        } else if (this.abortFlag.equals(Flags.NOVEMBER)) {
-            state.setAborted(now, /* postponed */ false, additionalFlag);
-        }
-        state.setAdvancePass(now);
-        this.dismiss();
-    }
-
-    @Override
-    public void notifyTick() {
-        
-    }
-}
+package com.sap.sailing.racecommittee.app.ui.fragments.dialogs;
+
+import android.os.Bundle;
+import android.view.LayoutInflater;
+import android.view.View;
+import android.view.View.OnClickListener;
+import android.view.ViewGroup;
+import android.widget.ImageButton;
+
+import com.sap.sailing.android.shared.logging.ExLog;
+import com.sap.sailing.domain.abstractlog.race.state.RaceState;
+import com.sap.sailing.domain.common.racelog.Flags;
+import com.sap.sailing.racecommittee.app.AppConstants;
+import com.sap.sailing.racecommittee.app.R;
+import com.sap.sailing.racecommittee.app.logging.LogEvent;
+import com.sap.sse.common.TimePoint;
+import com.sap.sse.common.impl.MillisecondsTimePoint;
+
+public class AbortModeSelectionDialog extends RaceDialogFragment {
+    Flags abortFlag;
+
+    ImageButton abortFlagOnly;
+    ImageButton abortFlagOverHotel;
+    ImageButton abortFlagOverAlpha;
+
+    @Override
+    public View onCreateView(LayoutInflater inflater, ViewGroup container, Bundle savedInstanceState) {
+        // Inflate the layout for this fragment
+        View view = inflater.inflate(R.layout.race_choose_abort_mode_view, container);
+
+        return view;
+    }
+
+    private void initializeAPDialog() {
+        getDialog().setTitle(getText(R.string.flag_ap));
+        abortFlagOnly.setImageResource(R.drawable.ap_flag);
+        abortFlagOverHotel.setImageResource(R.drawable.ap_over_hotel);
+        abortFlagOverAlpha.setImageResource(R.drawable.ap_over_alpha);
+
+    }
+
+    private void initializeNovemberDialog() {
+        getDialog().setTitle(getText(R.string.flag_november));
+    }
+
+    @Override
+    public void onActivityCreated(Bundle savedInstanceState) {
+        super.onActivityCreated(savedInstanceState);
+
+        Flags anAbortFlag = Flags.valueOf(getArguments().getString(AppConstants.FLAG_KEY));
+
+        if (!(anAbortFlag == Flags.AP || anAbortFlag == Flags.NOVEMBER)) {
+            throw new IllegalArgumentException(
+                    "An abort dialog can only be instantiated with flags NOVEMBER or AP, but was " + anAbortFlag);
+        }
+        abortFlag = anAbortFlag;
+
+        abortFlagOnly = (ImageButton) getView().findViewById(R.id.abortFlagOnly);
+        abortFlagOverHotel = (ImageButton) getView().findViewById(R.id.abortFlagOverHotel);
+        abortFlagOverAlpha = (ImageButton) getView().findViewById(R.id.abortFlagOverAlpha);
+
+        abortFlagOverAlpha.setOnClickListener(new OnClickListener() {
+
+            public void onClick(View arg0) {
+                ExLog.i(getActivity(), LogEvent.RACE_CHOOSE_ABORT_ALPHA, getRace().getId().toString());
+                signalAbort(Flags.ALPHA);
+            }
+
+        });
+
+        abortFlagOverHotel.setOnClickListener(new OnClickListener() {
+
+            public void onClick(View arg0) {
+                ExLog.i(getActivity(), LogEvent.RACE_CHOOSE_ABORT_HOTEL, getRace().getId().toString());
+                signalAbort(Flags.HOTEL);
+            }
+
+        });
+
+        abortFlagOnly.setOnClickListener(new OnClickListener() {
+
+            public void onClick(View arg0) {
+                ExLog.i(getActivity(), LogEvent.RACE_CHOOSE_ABORT_NONE, getRace().getId().toString());
+                signalAbort(Flags.NONE);
+            }
+
+        });
+
+        if (this.abortFlag == Flags.NOVEMBER) {
+            initializeNovemberDialog();
+        } else {
+            initializeAPDialog();
+        }
+
+    }
+
+    private void signalAbort(Flags additionalFlag) {
+        TimePoint now = MillisecondsTimePoint.now();
+        RaceState state = getRaceState();
+        if (this.abortFlag.equals(Flags.AP)) {
+            state.setAborted(now, /* postponed */ true, additionalFlag);
+            
+        } else if (this.abortFlag.equals(Flags.NOVEMBER)) {
+            state.setAborted(now, /* postponed */ false, additionalFlag);
+        }
+        state.setAdvancePass(now);
+        this.dismiss();
+    }
+
+    @Override
+    public void notifyTick() {
+        
+    }
+}